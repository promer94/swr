import {
  act,
  fireEvent,
  render,
  waitForDomChange,
  screen
} from '@testing-library/react'
import React, { ReactNode, Suspense, useEffect, useState } from 'react'
import useSWR, { mutate, SWRConfig, cache } from '../src'
import Cache from '../src/cache'
import { sleep } from './utils'
class ErrorBoundary extends React.Component<{ fallback: ReactNode }> {
  state = { hasError: false }
  static getDerivedStateFromError() {
    return {
      hasError: true
    }
  }
  render() {
    if (this.state.hasError) {
      return this.props.fallback
    }
    return this.props.children
  }
}

describe('useSWR', () => {
  it('should return `undefined` on hydration then return data', async () => {
    function Page() {
      const { data } = useSWR('constant-2', () => 'SWR')
      return <div>hello, {data}</div>
    }
    const { container } = render(<Page />)

    // hydration
    expect(container.firstChild.textContent).toMatchInlineSnapshot(`"hello, "`)

    // mounted
    await screen.findByText('hello, SWR')
  })

  it('should allow functions as key and reuse the cache', async () => {
    function Page() {
      const { data } = useSWR(() => 'constant-2', () => 'SWR')
      return <div>hello, {data}</div>
    }
    const { container } = render(<Page />)

    expect(container.firstChild.textContent).toMatchInlineSnapshot(
      `"hello, SWR"`
    )
  })

  it('should allow async fetcher functions', async () => {
    const fetcher = jest.fn(
      () => new Promise(res => setTimeout(() => res('SWR'), 200))
    )
    function Page() {
      const { data } = useSWR('constant-3', fetcher)
      return <div>hello, {data}</div>
    }
    const { container } = render(<Page />)

    // hydration
    expect(container.firstChild.textContent).toMatchInlineSnapshot(`"hello, "`)

    await act(() => sleep(210))
    expect(fetcher).toBeCalledTimes(1)
    await screen.findByText('hello, SWR')
  })

  it('should not call fetch function when revalidateOnMount is false', async () => {
    const fetch = jest.fn(() => 'SWR')

    function Page() {
      const { data } = useSWR('revalidateOnMount', fetch, {
        revalidateOnMount: false
      })
      return <div>hello, {data}</div>
    }

    render(<Page />)

    await screen.findByText('hello,')
    expect(fetch).not.toHaveBeenCalled()
  })

  it('should call fetch function when revalidateOnMount is true even if initialData is set', async () => {
    const fetch = jest.fn(() => 'SWR')

    function Page() {
      const { data } = useSWR('revalidateOnMount', fetch, {
        revalidateOnMount: true,
        initialData: 'gab'
      })
      return <div>hello, {data}</div>
    }

    const { container } = render(<Page />)

    expect(container.firstChild.textContent).toMatchInlineSnapshot(
      `"hello, gab"`
    )

    await screen.findByText('hello, SWR')
    expect(fetch).toHaveBeenCalled()
  })

  it('should dedupe requests by default', async () => {
    const fetcher = jest.fn(
      () => new Promise(res => setTimeout(() => res('SWR'), 200))
    )

    function Page() {
      const { data: v1 } = useSWR('constant-4', fetcher)
      const { data: v2 } = useSWR('constant-4', fetcher)
      return (
        <div>
          {v1}, {v2}
        </div>
      )
    }
    const { container } = render(<Page />)

    expect(container.firstChild.textContent).toMatchInlineSnapshot(`", "`)

    await act(() => sleep(210))

    expect(fetcher).toBeCalledTimes(1)

    expect(container.firstChild.textContent).toMatchInlineSnapshot(`"SWR, SWR"`)
  })

  it('should trigger the onSuccess event', async () => {
    let SWRData = null
    function Page() {
      const { data } = useSWR(
        'constant-5',
        () => new Promise(res => setTimeout(() => res('SWR'), 200)),
        { onSuccess: _data => (SWRData = _data) }
      )
      return <div>hello, {data}</div>
    }
    const { container } = render(<Page />)

    expect(container.firstChild.textContent).toMatchInlineSnapshot(`"hello, "`)

    await act(() => sleep(210))

    expect(container.firstChild.textContent).toMatchInlineSnapshot(
      `"hello, SWR"`
    )
    expect(SWRData).toEqual('SWR')
  })

  it('should broadcast data', async () => {
    let cnt = 0

    function Block() {
      const { data } = useSWR('broadcast-1', () => cnt++, {
        refreshInterval: 100,
        // need to turn of deduping otherwise
        // refreshing will be ignored
        dedupingInterval: 10
      })
      return <>{data}</>
    }
    function Page() {
      return (
        <>
          <Block /> <Block /> <Block />
        </>
      )
    }
    const { container } = render(<Page />)
    await act(() => sleep(10))
    expect(container.textContent).toMatchInlineSnapshot(`"0 0 0"`)
    await act(() => sleep(100))
    expect(container.textContent).toMatchInlineSnapshot(`"1 1 1"`)
    await act(() => sleep(100))
    expect(container.textContent).toMatchInlineSnapshot(`"2 2 2"`)
  })

  it('should broadcast error', async () => {
    let cnt = 0

    function Block() {
      const { data, error } = useSWR(
        'broadcast-2',
        () => {
          if (cnt === 2) throw new Error('err')
          return cnt++
        },
        {
          refreshInterval: 100,
          // need to turn of deduping otherwise
          // refreshing will be ignored
          dedupingInterval: 10
        }
      )
      if (error) return error.message
      return <>{data}</>
    }
    function Page() {
      return (
        <>
          <Block /> <Block /> <Block />
        </>
      )
    }
    const { container } = render(<Page />)
    await act(() => sleep(10))
    expect(container.textContent).toMatchInlineSnapshot(`"0 0 0"`)
    await act(() => sleep(100))
    expect(container.textContent).toMatchInlineSnapshot(`"1 1 1"`)
    await act(() => sleep(100))
    expect(container.textContent).toMatchInlineSnapshot(`"err err err"`)
  })

  it('should broadcast isValidating', async () => {
    function useBroadcast3() {
      const { isValidating, revalidate } = useSWR(
        'broadcast-3',
        () => new Promise(res => setTimeout(res, 100)),
        {
          // need to turn of deduping otherwise
          // revalidating will be ignored
          dedupingInterval: 10
        }
      )
      return { isValidating, revalidate }
    }
    function Initiator() {
      const { isValidating, revalidate } = useBroadcast3()
      useEffect(() => {
        const timeout = setTimeout(() => {
          revalidate()
        }, 200)
        return () => clearTimeout(timeout)
      }, [])
      return <>{isValidating ? 'true' : 'false'}</>
    }
    function Consumer() {
      const { isValidating } = useBroadcast3()
      return <>{isValidating ? 'true' : 'false'}</>
    }
    function Page() {
      return (
        <>
          <Initiator /> <Consumer /> <Consumer />
        </>
      )
    }
    const { container } = render(<Page />)
    expect(container.textContent).toMatchInlineSnapshot(`"true true true"`)
    await act(() => sleep(100))
    expect(container.textContent).toMatchInlineSnapshot(`"false false false"`)
    await act(() => sleep(100))
    expect(container.textContent).toMatchInlineSnapshot(`"true true true"`)
    await act(() => sleep(100))
    expect(container.textContent).toMatchInlineSnapshot(`"false false false"`)
  })

  it('should accept object args', async () => {
    const obj = { v: 'hello' }
    const arr = ['world']

    function Page() {
      const { data: v1 } = useSWR(
        ['args-1', obj, arr],
        (a, b, c) => a + b.v + c[0]
      )

      // reuse the cache
      const { data: v2 } = useSWR(['args-1', obj, arr], () => 'not called!')

      // different object
      const { data: v3 } = useSWR(
        ['args-2', obj, 'world'],
        (a, b, c) => a + b.v + c
      )

      return (
        <div>
          {v1}, {v2}, {v3}
        </div>
      )
    }

    render(<Page />)

    await screen.findByText(
      'args-1helloworld, args-1helloworld, args-2helloworld'
    )
  })

  it('should accept function returning args', async () => {
    const obj = { v: 'hello' }
    const arr = ['world']

    function Page() {
      const { data } = useSWR(
        () => ['args-3', obj, arr],
        (a, b, c) => a + b.v + c[0]
      )

      return <div>{data}</div>
    }

    render(<Page />)

    await screen.findByText('args-3helloworld')
  })

  it('should accept initial data', async () => {
    const fetcher = jest.fn(() => 'SWR')

    function Page() {
      const { data } = useSWR('initial-data-1', fetcher, {
        initialData: 'Initial'
      })
      return <div>hello, {data}</div>
    }

    const { container } = render(<Page />)

    expect(fetcher).not.toBeCalled()
    expect(container.firstChild.textContent).toMatchInlineSnapshot(
      `"hello, Initial"`
    )
  })

  it('should set config as second parameter', async () => {
    const fetcher = jest.fn(() => 'SWR')

    function Page() {
      const { data } = useSWR('config-as-second-param', {
        fetcher
      })

      return <div>hello, {data}</div>
    }

    const { container } = render(<Page />)

    expect(container.firstChild.textContent).toMatchInlineSnapshot(`"hello, "`)
    expect(fetcher).toBeCalled()

    await screen.findByText('hello, SWR')
  })

  it('should use fetch api as default fetcher', async () => {
    const users = [{ name: 'bob' }, { name: 'sue' }]
    global['fetch'] = () => Promise.resolve()
    const mockFetch = body =>
      Promise.resolve({ json: () => Promise.resolve(body) } as any)
    const fn = jest
      .spyOn(window, 'fetch')
      .mockImplementation(() => mockFetch(users))

    function Users() {
      const { data } = useSWR('http://localhost:3000/api/users')

      return <div>hello, {data && data.map(u => u.name).join(' and ')}</div>
    }

    const { container } = render(<Users />)

    expect(container.firstChild.textContent).toMatchInlineSnapshot(`"hello, "`)
    expect(fn).toBeCalled()
    await waitForDomChange({ container })
    expect(container.firstChild.textContent).toMatchInlineSnapshot(
      `"hello, bob and sue"`
    )
    delete global['fetch']
  })
})

describe('useSWR - loading', () => {
  const loadData = () => new Promise(res => setTimeout(() => res('data'), 100))

  it('should return loading state', async () => {
    let renderCount = 0
    function Page() {
      const { data, isValidating } = useSWR('is-validating-1', loadData)
      renderCount++
      return (
        <div>
          hello, {data}, {isValidating ? 'loading' : 'ready'}
        </div>
      )
    }

    const { container } = render(<Page />)
    expect(container.textContent).toMatchInlineSnapshot(`"hello, , loading"`)

    await act(() => sleep(110))
    expect(container.textContent).toMatchInlineSnapshot(`"hello, data, ready"`)
    //    data       isValidating
    // -> undefined, false
    // -> undefined, true
    // -> data,      false
    expect(renderCount).toEqual(3)
  })

  it('should avoid extra rerenders', async () => {
    let renderCount = 0
    function Page() {
      // we never access `isValidating`, so it will not trigger rerendering
      const { data } = useSWR('is-validating-2', loadData)
      renderCount++
      return <div>hello, {data}</div>
    }

    const { container } = render(<Page />)

    await act(() => sleep(110))

    expect(container.textContent).toMatchInlineSnapshot(`"hello, data"`)

    //    data
    // -> undefined
    // -> data
    expect(renderCount).toEqual(2)
  })

  it('should avoid extra rerenders while fetching', async () => {
    let renderCount = 0,
      dataLoaded = false
    const loadDataWithLog = () =>
      new Promise(res =>
        setTimeout(() => {
          dataLoaded = true
          res('data')
        }, 100)
      )

    function Page() {
      // we never access anything
      useSWR('is-validating-3', loadDataWithLog)
      renderCount++
      return <div>hello</div>
    }

    const { container } = render(<Page />)
    expect(container.textContent).toMatchInlineSnapshot(`"hello"`)

    await act(() => sleep(110)) // wait
    // it doesn't re-render, but fetch was triggered
    expect(renderCount).toEqual(1)
    expect(dataLoaded).toEqual(true)
  })
})

describe('useSWR - refresh', () => {
  it('should rerender automatically on interval', async () => {
    let count = 0

    function Page() {
      const { data } = useSWR('dynamic-1', () => count++, {
        refreshInterval: 200,
        dedupingInterval: 100
      })
      return <div>count: {data}</div>
    }
    const { container } = render(<Page />)

    // hydration
    expect(container.firstChild.textContent).toMatchInlineSnapshot(`"count: "`)

    // mount
    await screen.findByText('count: 0')

    await act(() => sleep(210)) // update
    expect(container.firstChild.textContent).toMatchInlineSnapshot(`"count: 1"`)
    await act(() => sleep(50)) // no update
    expect(container.firstChild.textContent).toMatchInlineSnapshot(`"count: 1"`)
    await act(() => sleep(150)) // update
    expect(container.firstChild.textContent).toMatchInlineSnapshot(`"count: 2"`)
  })

  it('should dedupe requests combined with intervals', async () => {
    let count = 0

    function Page() {
      const { data } = useSWR('dynamic-2', () => count++, {
        refreshInterval: 200,
        dedupingInterval: 300
      })
      return <div>count: {data}</div>
    }
    const { container } = render(<Page />)

    // hydration
    expect(container.firstChild.textContent).toMatchInlineSnapshot(`"count: "`)

    // mount
    await screen.findByText('count: 0')

    await act(() => sleep(210)) // no update (deduped)
    expect(container.firstChild.textContent).toMatchInlineSnapshot(`"count: 0"`)
    await act(() => sleep(200)) // update
    expect(container.firstChild.textContent).toMatchInlineSnapshot(`"count: 1"`)
    await act(() => sleep(200)) // no update (deduped)
    expect(container.firstChild.textContent).toMatchInlineSnapshot(`"count: 1"`)
    await act(() => sleep(200)) // update
    expect(container.firstChild.textContent).toMatchInlineSnapshot(`"count: 2"`)
  })

  it('should update data upon interval changes', async () => {
    let count = 0
    function Page() {
      const [int, setInt] = React.useState(200)
      const { data } = useSWR('/api', () => count++, {
        refreshInterval: int,
        dedupingInterval: 100
      })
      return (
        <div onClick={() => setInt(num => (num < 400 ? num + 100 : 0))}>
          count: {data}
        </div>
      )
    }
    const { container } = render(<Page />)
    expect(container.firstChild.textContent).toMatchInlineSnapshot(`"count: "`)

    // mount
    await screen.findByText('count: 0')

    await act(() => sleep(210))
    expect(container.firstChild.textContent).toMatchInlineSnapshot(`"count: 1"`)
    await act(() => sleep(50))
    expect(container.firstChild.textContent).toMatchInlineSnapshot(`"count: 1"`)
    await act(() => sleep(150))
    expect(container.firstChild.textContent).toMatchInlineSnapshot(`"count: 2"`)
    fireEvent.click(container.firstElementChild)

    await act(() => sleep(200))

    expect(container.firstChild.textContent).toMatchInlineSnapshot(`"count: 2"`)

    await act(() => sleep(110))

    expect(container.firstChild.textContent).toMatchInlineSnapshot(`"count: 3"`)

    await act(() => sleep(310))
    expect(container.firstChild.textContent).toMatchInlineSnapshot(`"count: 4"`)
    fireEvent.click(container.firstElementChild)
    await act(() => {
      // it will clear 300ms timer and setup a new 400ms timer
      return sleep(300)
    })
    expect(container.firstChild.textContent).toMatchInlineSnapshot(`"count: 4"`)
    await act(() => sleep(110))
    expect(container.firstChild.textContent).toMatchInlineSnapshot(`"count: 5"`)
    fireEvent.click(container.firstElementChild)
    await act(() => {
      // it will clear 400ms timer and stop
      return sleep(110)
    })
    expect(container.firstChild.textContent).toMatchInlineSnapshot(`"count: 5"`)
    await act(() => sleep(110))
    expect(container.firstChild.textContent).toMatchInlineSnapshot(`"count: 5"`)
  })

  it('should update data upon interval changes -- changes happened during revalidate', async () => {
    let count = 0
    const STOP_POLLING_THRESHOLD = 2
    function Page() {
      const [flag, setFlag] = useState(0)
      const shouldPoll = flag < STOP_POLLING_THRESHOLD
      const { data } = useSWR(
        '/interval-changes-during-revalidate',
        () => count++,
        {
          refreshInterval: shouldPoll ? 200 : 0,
          dedupingInterval: 100,
          onSuccess() {
            setFlag(value => value + 1)
          }
        }
      )
      return (
        <div onClick={() => setFlag(0)}>
          count: {data} {flag}
        </div>
      )
    }
    const { container } = render(<Page />)
    expect(container.firstChild.textContent).toMatchInlineSnapshot(
      `"count:  0"`
    )

    await screen.findByText('count: 0 1')

    await act(() => sleep(200))

    expect(container.firstChild.textContent).toMatchInlineSnapshot(
      `"count: 1 2"`
    )

    await act(() => sleep(200))
    expect(container.firstChild.textContent).toMatchInlineSnapshot(
      `"count: 1 2"`
    )

    await act(() => sleep(200))
    expect(container.firstChild.textContent).toMatchInlineSnapshot(
      `"count: 1 2"`
    )

    await act(() => sleep(200))
    expect(container.firstChild.textContent).toMatchInlineSnapshot(
      `"count: 1 2"`
    )

    fireEvent.click(container.firstElementChild)

    await act(() => {
      // it will setup a new 200ms timer
      return sleep(100)
    })

    expect(container.firstChild.textContent).toMatchInlineSnapshot(
      `"count: 1 0"`
    )

    await act(() => sleep(100))

    expect(container.firstChild.textContent).toMatchInlineSnapshot(
      `"count: 2 1"`
    )

    await act(() => sleep(200))

    expect(container.firstChild.textContent).toMatchInlineSnapshot(
      `"count: 3 2"`
    )

    await act(() => sleep(200))

    expect(container.firstChild.textContent).toMatchInlineSnapshot(
      `"count: 3 2"`
    )

    await act(() => sleep(200))

    expect(container.firstChild.textContent).toMatchInlineSnapshot(
      `"count: 3 2"`
    )
  })

  it('should allow use custom isEqual method', async () => {
    let count = 0
    const fetcher = jest.fn(() => ({
      timestamp: ++count,
      version: '1.0'
    }))
    function Page() {
      const { data, mutate: change } = useSWR('dynamic-11', fetcher, {
        compare: function isEqual(a, b) {
          if (a === b) {
            return true
          }
          if (!a || !b) {
            return false
          }
          return a.version === b.version
        }
      })

      if (!data) {
        return <div>loading</div>
      }
      return <button onClick={() => change()}>{data.timestamp}</button>
    }

    const { container } = render(<Page />)

    expect(container.firstChild.textContent).toMatchInlineSnapshot(`"loading"`)

    await screen.findByText('1')
    expect(fetcher).toBeCalledTimes(1)
    expect(fetcher).toReturnWith({
      timestamp: 1,
      version: '1.0'
    })

    fireEvent.click(container.firstElementChild)
    await act(() => sleep(1))
    expect(fetcher).toBeCalledTimes(2)
    expect(fetcher).toReturnWith({
      timestamp: 2,
      version: '1.0'
    })
    expect(container.firstChild.textContent).toMatchInlineSnapshot(`"1"`)
  })

  it('should not let the previous interval timer to set new timer if key changes too fast', async () => {
    function sleep(ms) {
      return new Promise(resolve => setTimeout(resolve, ms))
    }
    const fetcherWithToken = jest.fn(async token => {
      await sleep(200)
      return token
    })
    function Page() {
      const [count, setCount] = useState(0)
      const { data } = useSWR(count.toString(), fetcherWithToken, {
        refreshInterval: 100,
        dedupingInterval: 50
      })
      return (
        <button
          onClick={() => setCount(count + 1)}
        >{`click me ${data}`}</button>
      )
    }
    const { container } = render(<Page />)

    // initial revalidate
    await act(() => sleep(200))
    expect(fetcherWithToken).toBeCalledTimes(1)

    // first refresh
    await act(() => sleep(100))
    expect(fetcherWithToken).toBeCalledTimes(2)
    expect(fetcherWithToken).toHaveBeenLastCalledWith('0')
    await act(() => sleep(200))

    // second refresh start
    await act(() => sleep(100))
    expect(fetcherWithToken).toBeCalledTimes(3)
    expect(fetcherWithToken).toHaveBeenLastCalledWith('0')
    // change the key during revalidation
    // The second refresh will not start a new timer
    fireEvent.click(container.firstElementChild)

    // first refresh with new key 1
    await act(() => sleep(100))
    expect(fetcherWithToken).toBeCalledTimes(4)
    expect(fetcherWithToken).toHaveBeenLastCalledWith('1')
    await act(() => sleep(210))

    // second refresh with new key 1
    expect(fetcherWithToken).toBeCalledTimes(5)
    expect(fetcherWithToken).toHaveBeenLastCalledWith('1')
  })
})

describe('useSWR - revalidate', () => {
  it('should rerender after triggering revalidation', async () => {
    let value = 0

    function Page() {
      const { data, revalidate } = useSWR('dynamic-3', () => value++)
      return <button onClick={revalidate}>data: {data}</button>
    }
    const { container } = render(<Page />)

    // hydration
    expect(container.firstChild.textContent).toMatchInlineSnapshot(`"data: "`)
    // mount
    await screen.findByText('data: 0')
    fireEvent.click(container.firstElementChild)
    await act(() => {
      // trigger revalidation
      return sleep(1)
    })
    expect(container.firstChild.textContent).toMatchInlineSnapshot(`"data: 1"`)
  })

  it('should revalidate all the hooks with the same key', async () => {
    let value = 0

    function Page() {
      const { data: v1, revalidate } = useSWR('dynamic-4', () => value++)
      const { data: v2 } = useSWR('dynamic-4', () => value++)
      return (
        <button onClick={revalidate}>
          {v1}, {v2}
        </button>
      )
    }
    const { container } = render(<Page />)

    // hydration
    expect(container.firstChild.textContent).toMatchInlineSnapshot(`", "`)
    // mount
    await screen.findByText('0, 0')

    fireEvent.click(container.firstElementChild)

    await act(() => {
      // trigger revalidation
      return sleep(1)
    })
    expect(container.firstChild.textContent).toMatchInlineSnapshot(`"1, 1"`)
  })

  it('should respect sequences of revalidation calls (cope with race condition)', async () => {
    let faster = false

    function Page() {
      const { data, revalidate } = useSWR(
        'race',
        () =>
          new Promise(res => {
            const value = faster ? 1 : 0
            setTimeout(() => res(value), faster ? 100 : 200)
          })
      )

      return <button onClick={revalidate}>{data}</button>
    }

    const { container } = render(<Page />)

    expect(container.firstChild.textContent).toMatchInlineSnapshot(`""`)

<<<<<<< HEAD
    // mount
    await screen.findByText('0')

    // trigger the slower revalidation
    faster = false
    fireEvent.click(container.firstElementChild)
    await sleep(10)
=======
    // trigger the slower revalidation
    faster = false
    fireEvent.click(container.firstElementChild)

    await act(async () => new Promise(res => setTimeout(res, 10)))
>>>>>>> 74fa3b23
    // trigger the faster revalidation
    faster = true
    fireEvent.click(container.firstElementChild)

<<<<<<< HEAD
    await act(() => sleep(210))

    expect(container.firstChild.textContent).toMatchInlineSnapshot(`"1"`)
=======
    await act(async () => new Promise(res => setTimeout(res, 210)))
    expect(container.firstChild.textContent).toMatchInlineSnapshot(`"1"`)
  })

  it('should keep isValidating be true when there are two concurrent requests', async () => {
    function Page() {
      const { isValidating, revalidate } = useSWR(
        'keep isValidating for concurrent requests',
        () =>
          new Promise(res => {
            setTimeout(res, 200)
          }),
        { revalidateOnMount: false }
      )

      return (
        <button onClick={revalidate}>{isValidating ? 'true' : 'false'}</button>
      )
    }

    const { container } = render(<Page />)
    expect(container.firstChild.textContent).toMatchInlineSnapshot(`"false"`)

    await act(async () => {
      // trigger the first revalidation
      fireEvent.click(container.firstElementChild)
      await new Promise(res => setTimeout(res, 100))
      expect(container.firstChild.textContent).toMatchInlineSnapshot(`"true"`)
      // trigger the second revalidation
      fireEvent.click(container.firstElementChild)
      await new Promise(res => setTimeout(res, 110))
      // first revalidation is over, second revalidation is still in progress
      expect(container.firstChild.textContent).toMatchInlineSnapshot(`"true"`)
      return new Promise(res => setTimeout(res, 100))
    })
    expect(container.firstChild.textContent).toMatchInlineSnapshot(`"false"`)
>>>>>>> 74fa3b23
  })
})

describe('useSWR - error', () => {
  it('should handle errors', async () => {
    function Page() {
      const { data, error } = useSWR(
        'error-1',
        () =>
          new Promise((_, rej) =>
            setTimeout(() => rej(new Error('error!')), 200)
          )
      )
      if (error) return <div>{error.message}</div>
      return <div>hello, {data}</div>
    }
    const { container } = render(<Page />)

    expect(container.firstChild.textContent).toMatchInlineSnapshot(`"hello, "`)
    // mount
    await screen.findByText('error!')
  })

  it('should trigger the onError event', async () => {
    let erroredSWR = null
    function Page() {
      const { data, error } = useSWR(
        'error-2',
        () =>
          new Promise((_, rej) =>
            setTimeout(() => rej(new Error('error!')), 200)
          ),
        { onError: (_, key) => (erroredSWR = key) }
      )
      if (error) return <div>{error.message}</div>
      return <div>hello, {data}</div>
    }
    const { container } = render(<Page />)

    expect(container.firstChild.textContent).toMatchInlineSnapshot(`"hello, "`)
    // mount
    await screen.findByText('error!')
    expect(erroredSWR).toEqual('error-2')
  })

  it('should trigger error retry', async () => {
    let count = 0
    function Page() {
      const { data, error } = useSWR(
        'error-3',
        () => {
          return new Promise((_, rej) =>
            setTimeout(() => rej(new Error('error: ' + count++)), 100)
          )
        },
        {
          onErrorRetry: (_, __, ___, revalidate, revalidateOpts) => {
            setTimeout(() => revalidate(revalidateOpts), 100)
          },
          dedupingInterval: 0
        }
      )
      if (error) return <div>{error.message}</div>
      return <div>hello, {data}</div>
    }
    const { container } = render(<Page />)

    expect(container.firstChild.textContent).toMatchInlineSnapshot(`"hello, "`)
    // mount
    await screen.findByText('error: 0')
    await act(() => sleep(210)) // retry
    expect(container.firstChild.textContent).toMatchInlineSnapshot(`"error: 1"`)
    await act(() => sleep(210)) // retry
    expect(container.firstChild.textContent).toMatchInlineSnapshot(`"error: 2"`)
  })

  it('should trigger the onLoadingSlow and onSuccess event', async () => {
    let loadingSlow = null,
      success = null
    function Page() {
      const { data } = useSWR(
        'error-4',
        () => new Promise(res => setTimeout(() => res('SWR'), 200)),
        {
          onLoadingSlow: key => (loadingSlow = key),
          onSuccess: (_, key) => (success = key),
          loadingTimeout: 100
        }
      )
      return <div>hello, {data}</div>
    }
    const { container } = render(<Page />)

    expect(container.firstChild.textContent).toMatchInlineSnapshot(`"hello, "`)
    expect(loadingSlow).toEqual(null)
    await act(() => sleep(110)) // slow
    expect(loadingSlow).toEqual('error-4')
    expect(success).toEqual(null)
    await act(() => sleep(100)) // finish
    expect(success).toEqual('error-4')
    expect(container.firstChild.textContent).toMatchInlineSnapshot(
      `"hello, SWR"`
    )
  })
  it('should trigger limited error retries if errorRetryCount exists', async () => {
    let count = 0
    function Page() {
      const { data, error } = useSWR(
        'error-5',
        () => {
          return new Promise((_, rej) =>
            setTimeout(() => rej(new Error('error: ' + count++)), 100)
          )
        },
        {
          errorRetryCount: 1,
          errorRetryInterval: 50,
          dedupingInterval: 0
        }
      )
      if (error) return <div>{error.message}</div>
      return <div>hello, {data}</div>
    }
    const { container } = render(<Page />)

    expect(container.firstChild.textContent).toMatchInlineSnapshot(`"hello, "`)
    // mount
    await screen.findByText('error: 0')

    await act(() => sleep(210)) // retry
    expect(container.firstChild.textContent).toMatchInlineSnapshot(`"error: 1"`)
    await act(() => sleep(210)) // retry
    expect(container.firstChild.textContent).toMatchInlineSnapshot(`"error: 1"`)
  })

  it('should not trigger the onLoadingSlow and onSuccess event after component unmount', async () => {
    let loadingSlow = null,
      success = null
    function Page() {
      const { data } = useSWR(
        'error-6',
        () => new Promise(res => setTimeout(() => res('SWR'), 200)),
        {
          onLoadingSlow: key => {
            loadingSlow = key
          },
          onSuccess: (_, key) => {
            success = key
          },
          loadingTimeout: 100
        }
      )
      return <div>{data}</div>
    }

    function App() {
      const [on, toggle] = useState(true)
      return (
        <div id="app" onClick={() => toggle(s => !s)}>
          {on && <Page />}
        </div>
      )
    }

    const { container } = render(<App />)

    expect(loadingSlow).toEqual(null)
    expect(success).toEqual(null)

    await act(async () => sleep(10))
    fireEvent.click(container.firstElementChild)
    await act(async () => sleep(200))

    expect(success).toEqual(null)
    expect(loadingSlow).toEqual(null)
  })

  it('should not trigger the onError and onErrorRetry event after component unmount', async () => {
    let retry = null,
      failed = null
    function Page() {
      const { data } = useSWR(
        'error-7',
        () =>
          new Promise((_, rej) =>
            setTimeout(() => rej(new Error('error!')), 200)
          ),
        {
          onError: (_, key) => {
            failed = key
          },
          onErrorRetry: (_, key) => {
            retry = key
          },
          dedupingInterval: 0
        }
      )
      return <div>{data}</div>
    }

    function App() {
      const [on, toggle] = useState(true)
      return (
        <div id="app" onClick={() => toggle(s => !s)}>
          {on && <Page />}
        </div>
      )
    }

    const { container } = render(<App />)

    expect(retry).toEqual(null)
    expect(failed).toEqual(null)

    await act(async () => sleep(10))
    fireEvent.click(container.firstElementChild)
    await act(async () => sleep(200))

    expect(retry).toEqual(null)
    expect(failed).toEqual(null)
  })

  it('should not trigger error retries if errorRetryCount is set to 0', async () => {
    let count = 0
    function Page() {
      const { data, error } = useSWR(
        'error-8',
        () => {
          return new Promise((_, rej) =>
            setTimeout(() => rej(new Error('error: ' + count++)), 100)
          )
        },
        {
          errorRetryCount: 0,
          errorRetryInterval: 50,
          dedupingInterval: 0
        }
      )
      if (error) return <div>{error.message}</div>
      return <div>hello, {data}</div>
    }
    const { container } = render(<Page />)

    expect(container.firstChild.textContent).toMatchInlineSnapshot(`"hello, "`)
    // mount
    await screen.findByText('error: 0')
    await act(() => sleep(210)) // retry
    expect(container.firstChild.textContent).toMatchInlineSnapshot(`"error: 0"`)
  })

  it('should not clear error during revalidating until fetcher is finished successfully', async () => {
    const errors = []
    const key = 'error-9'
    function Page() {
      const { error } = useSWR(
        key,
        () => {
          return new Promise((_, rej) => rej(new Error('error')))
        },
        {
          errorRetryCount: 0,
          errorRetryInterval: 0,
          dedupingInterval: 0
        }
      )
      useEffect(() => {
        errors.push(error ? error.message : null)
      }, [error])

      return <div>hello, {error ? error.message : null}</div>
    }

    render(<Page />)

    // mount
    await screen.findByText('hello, error')

    await act(() => {
      return mutate(key, undefined, true)
    })
    // initial -> first error -> mutate -> receive another error
    // error won't be cleared during revalidation
    expect(errors).toEqual([null, 'error', 'error'])
  })
})

describe('useSWR - focus', () => {
  it('should revalidate on focus by default', async () => {
    let value = 0

    function Page() {
      const { data } = useSWR('dynamic-5', () => value++, {
        dedupingInterval: 0
      })
      return <div>data: {data}</div>
    }
    const { container } = render(<Page />)

    // hydration
    expect(container.firstChild.textContent).toMatchInlineSnapshot(`"data: "`)
    await waitForDomChange({ container }) // mount
    expect(container.firstChild.textContent).toMatchInlineSnapshot(`"data: 0"`)
    // mount
    await screen.findByText('data: 0')
    // trigger revalidation
    fireEvent.focus(window)
    await act(() => {
      return sleep(1)
    })
    expect(container.firstChild.textContent).toMatchInlineSnapshot(`"data: 1"`)
  })

  it("shouldn't revalidate on focus when revalidateOnFocus is false", async () => {
    let value = 0

    function Page() {
      const { data } = useSWR('dynamic-6', () => value++, {
        dedupingInterval: 0,
        revalidateOnFocus: false
      })
      return <div>data: {data}</div>
    }
    const { container } = render(<Page />)

    // hydration
    expect(container.firstChild.textContent).toMatchInlineSnapshot(`"data: "`)
    // mount
    await screen.findByText('data: 0')
    // trigger revalidation
    fireEvent.focus(window)
    await act(() => {
      return sleep(1)
    })
    expect(container.firstChild.textContent).toMatchInlineSnapshot(`"data: 0"`)
  })
  it('revalidateOnFocus shoule be stateful', async () => {
    let value = 0

    function Page() {
      const [revalidateOnFocus, toggle] = useState(false)
      const { data } = useSWR('dynamic-revalidateOnFocus', () => value++, {
        dedupingInterval: 0,
        revalidateOnFocus,
        focusThrottleInterval: 0
      })
      return <div onClick={() => toggle(s => !s)}>data: {data}</div>
    }
    const { container } = render(<Page />)

    // hydration
    expect(container.firstChild.textContent).toMatchInlineSnapshot(`"data: "`)
    // mount
    await screen.findByText('data: 0')

    // trigger revalidation
    fireEvent.focus(window)

    await act(() => {
      return sleep(1)
    })
    // data should not change
    expect(container.firstChild.textContent).toMatchInlineSnapshot(`"data: 0"`)

    // change revalidateOnFocus to true
    fireEvent.click(container.firstElementChild)
    // trigger revalidation
    fireEvent.focus(window)

    await act(() => {
      return sleep(1)
    })
    // data should update
    expect(container.firstChild.textContent).toMatchInlineSnapshot(`"data: 1"`)
    // trigger revalidation
    fireEvent.focus(window)

    await act(() => {
      return sleep(1)
    })
    // data should update
    expect(container.firstChild.textContent).toMatchInlineSnapshot(`"data: 2"`)

    // change revalidateOnFocus to false
    fireEvent.click(container.firstElementChild)
    // trigger revalidation
    fireEvent.focus(window)
    await act(() => {
      return sleep(1)
    })
    // data should not change
    expect(container.firstChild.textContent).toMatchInlineSnapshot(`"data: 2"`)
  })

  it('focusThrottleInterval should work', async () => {
    let value = 0

    function Page() {
      const { data } = useSWR(
        'focusThrottleInterval should work',
        () => value++,
        {
          dedupingInterval: 0,
          revalidateOnFocus: true,
          focusThrottleInterval: 200
        }
      )
      return <div>data: {data}</div>
    }
    const { container } = render(<Page />)

    // hydration
    expect(container.firstChild.textContent).toMatchInlineSnapshot(`"data: "`)
    // mount
    await screen.findByText('data: 0')
    // trigger revalidation
    fireEvent.focus(window)
    await act(() => {
      return sleep(1)
    })
    fireEvent.focus(window)
    await act(() => {
      return sleep(210)
    })

    expect(container.firstChild.textContent).toMatchInlineSnapshot(`"data: 1"`)
    fireEvent.focus(window)
    await act(() => {
      return sleep(1)
    })

    expect(container.firstChild.textContent).toMatchInlineSnapshot(`"data: 2"`)
  })

  it('focusThrottleInterval should be stateful', async () => {
    let value = 0

    function Page() {
      const [focusThrottleInterval, setInterval] = useState(200)
      const { data } = useSWR(
        'focusThrottleInterval should be stateful',
        () => value++,
        {
          dedupingInterval: 0,
          revalidateOnFocus: true,
          focusThrottleInterval
        }
      )
      return <div onClick={() => setInterval(s => s + 100)}>data: {data}</div>
    }
    const { container } = render(<Page />)

    // hydration
    expect(container.firstChild.textContent).toMatchInlineSnapshot(`"data: "`)
    // mount
    await screen.findByText('data: 0')

    fireEvent.focus(window)
    await act(() => {
      return sleep(210)
    })
    fireEvent.focus(window)
    await act(() => {
      return sleep(210)
    })

    expect(container.firstChild.textContent).toMatchInlineSnapshot(`"data: 2"`)
    fireEvent.click(container.firstElementChild)
    fireEvent.focus(window)
    await act(() => {
      return sleep(1)
    })
    fireEvent.focus(window)
    await act(() => {
      return sleep(210)
    })

    expect(container.firstChild.textContent).toMatchInlineSnapshot(`"data: 3"`)

    await act(() => {
      return sleep(100)
    })
    fireEvent.focus(window)
    await act(() => {
      return sleep(310)
    })
    fireEvent.focus(window)
    await act(() => {
      return sleep(1)
    })

    expect(container.firstChild.textContent).toMatchInlineSnapshot(`"data: 5"`)
  })
})

describe('useSWR - local mutation', () => {
  it('should trigger revalidation programmatically', async () => {
    let value = 0

    function Page() {
      const { data } = useSWR('dynamic-7', () => value++, {
        dedupingInterval: 0
      })
      return <div>data: {data}</div>
    }
    const { container } = render(<Page />)

    // hydration
    expect(container.firstChild.textContent).toMatchInlineSnapshot(`"data: "`)

    // mount
    await screen.findByText('data: 0')

    act(() => {
      // mutate and revalidate
      mutate('dynamic-7')
    })
    await act(() => sleep(1))

    expect(container.firstChild.textContent).toMatchInlineSnapshot(`"data: 1"`)
  })

  it('should trigger revalidation programmatically within a dedupingInterval', async () => {
    let value = 0

    function Page() {
      const { data } = useSWR('dynamic-12', () => value++, {
        dedupingInterval: 2000
      })
      return <div>data: {data}</div>
    }
    const { container } = render(<Page />)

    // hydration
    expect(container.firstChild.textContent).toMatchInlineSnapshot(`"data: "`)
    // mount
    await screen.findByText('data: 0')

    act(() => {
      // trigger revalidation
      mutate('dynamic-12')
    })
    await act(() => sleep(1))

    expect(container.firstChild.textContent).toMatchInlineSnapshot(`"data: 1"`)
  })

  it('should mutate the cache and revalidate', async () => {
    let value = 0

    function Page() {
      const { data } = useSWR('dynamic-8', () => value++, {
        dedupingInterval: 0
      })
      return <div>data: {data}</div>
    }
    const { container } = render(<Page />)

    // hydration
    expect(container.firstChild.textContent).toMatchInlineSnapshot(`"data: "`)

    //mount
    await screen.findByText('data: 0')

    act(() => {
      // mutate and revalidate
      mutate('dynamic-8', 'mutate')
    })
    await act(() => sleep(1))
    expect(container.firstChild.textContent).toMatchInlineSnapshot(`"data: 1"`)
  })

  it('should dedupe extra requests after mutation', async () => {
    let value = 0

    function Page() {
      const { data } = useSWR('dynamic-13', () => value++, {
        dedupingInterval: 2000
      })
      useSWR('dynamic-13', () => value++, {
        dedupingInterval: 2000
      })
      return <div>data: {data}</div>
    }
    const { container } = render(<Page />)

    // hydration
    expect(container.firstChild.textContent).toMatchInlineSnapshot(`"data: "`)

    //mount
    await screen.findByText('data: 0')
    act(() => {
      // mutate and revalidate
      mutate('dynamic-13')
    })
    await act(() => sleep(1))
    expect(container.firstChild.textContent).toMatchInlineSnapshot(`"data: 1"`)
  })

  it('should mutate the cache and revalidate in async', async () => {
    function Page() {
      const { data } = useSWR(
        'dynamic-9',
        () => new Promise(res => setTimeout(() => res('truth'), 200)),
        { dedupingInterval: 0 }
      )
      return <div>data: {data}</div>
    }
    const { container } = render(<Page />)

    // hydration
    expect(container.firstChild.textContent).toMatchInlineSnapshot(`"data: "`)
    //mount
    await screen.findByText('data: truth')

    act(() => {
      // mutate and revalidate
      mutate('dynamic-9', 'local')
    })
    await act(() => sleep(1))

    expect(container.firstChild.textContent).toMatchInlineSnapshot(
      `"data: local"`
    )

    await act(() => sleep(200)) // recovers

    expect(container.firstChild.textContent).toMatchInlineSnapshot(
      `"data: truth"`
    )
  })

  it('should support async mutation with promise', async () => {
    function Page() {
      const { data } = useSWR('mutate-promise', () => 0, {
        dedupingInterval: 0
      })
      return <div>data: {data}</div>
    }
    const { container } = render(<Page />)

    // hydration
    expect(container.textContent).toMatchInlineSnapshot(`"data: "`)

    //mount
    await screen.findByText('data: 0')

    await act(() => {
      // mutate and revalidate
      return mutate(
        'mutate-promise',
        new Promise(res => setTimeout(() => res(999), 100)),
        false
      )
    })
    await act(() => sleep(110))
    expect(container.textContent).toMatchInlineSnapshot(`"data: 999"`)
  })

  it('should support async mutation with async function', async () => {
    function Page() {
      const { data } = useSWR('mutate-async-fn', () => 0, {
        dedupingInterval: 0
      })
      return <div>data: {data}</div>
    }
    const { container } = render(<Page />)

    // hydration
    expect(container.textContent).toMatchInlineSnapshot(`"data: "`)

    //mount
    await screen.findByText('data: 0')

    await act(() => {
      // mutate and revalidate
      return mutate(
        'mutate-async-fn',
        async () => new Promise(res => setTimeout(() => res(999), 100)),
        false
      )
    })
    await act(() => sleep(110))

    expect(container.textContent).toMatchInlineSnapshot(`"data: 999"`)
  })

  it('should trigger on mutation without data', async () => {
    let value = 0

    function Page() {
      const { data } = useSWR('dynamic-14', () => value++, {
        dedupingInterval: 0
      })
      return <div>data: {data}</div>
    }
    const { container } = render(<Page />)

    // hydration
    expect(container.firstChild.textContent).toMatchInlineSnapshot(`"data: "`)

    //mount
    await screen.findByText('data: 0')

    act(() => {
      // trigger revalidation
      mutate('dynamic-14')
    })
    await act(() => sleep(1))
    expect(container.firstChild.textContent).toMatchInlineSnapshot(`"data: 1"`)
  })

  it('should call function as data passing current cached value', async () => {
    // prefill cache with data
    cache.set('dynamic-15', 'cached data')
    const callback = jest.fn()
    await mutate('dynamic-15', callback)
    expect(callback).toHaveBeenCalledWith('cached data')
  })

  it('should call function with undefined if key not cached', async () => {
    const increment = jest.fn(currentValue =>
      currentValue == null ? undefined : currentValue + 1
    )

    await mutate('dynamic-15.1', increment, false)

    expect(increment).toHaveBeenCalledTimes(1)
    expect(increment).toHaveBeenLastCalledWith(undefined)
    expect(increment).toHaveLastReturnedWith(undefined)

    cache.set('dynamic-15.1', 42)

    await mutate('dynamic-15.1', increment, false)

    expect(increment).toHaveBeenCalledTimes(2)
    expect(increment).toHaveBeenLastCalledWith(42)
    expect(increment).toHaveLastReturnedWith(43)
  })

  it('should return results of the mutation', async () => {
    // returns the data if promise resolved
    expect(mutate('dynamic-16', Promise.resolve('data'))).resolves.toBe('data')

    // throw the error if promise rejected
    expect(
      mutate('dynamic-16', Promise.reject(new Error('error')))
    ).rejects.toBeInstanceOf(Error)
  })

  it('should get bound mutate from useSWR', async () => {
    function Page() {
      // eslint-disable-next-line no-shadow
      const { data, mutate: boundMutate } = useSWR(
        'dynamic-17',
        () => 'fetched'
      )
      return (
        <div onClick={() => boundMutate('mutated', false)}>data: {data}</div>
      )
    }
    const { container } = render(<Page />)

    // hydration
    expect(container.firstChild.textContent).toMatchInlineSnapshot(`"data: "`)
    //mount
    await screen.findByText('data: fetched')
    // call bound mutate
    fireEvent.click(container.firstElementChild)
    // expect new updated value (after a tick)
<<<<<<< HEAD
    await act(async () => await 0)
=======
    await 0
>>>>>>> 74fa3b23
    expect(container.firstChild.textContent).toMatchInlineSnapshot(
      `"data: mutated"`
    )
  })

  it('should ignore in flight requests when mutating', async () => {
    // set it to 1
    act(() => {
      mutate('mutate-2', 1)
    })

    function Section() {
      const { data } = useSWR(
        'mutate-2',
        () => new Promise(res => setTimeout(() => res(2), 200))
      )
      return <div>{data}</div>
    }

    const { container } = render(<Section />)

    expect(container.textContent).toMatchInlineSnapshot(`"1"`) // directly from cache
<<<<<<< HEAD
    await act(() => sleep(150)) // still suspending
    act(() => {
      mutate('mutate-2', 3)
    }) // set it to 3. this will drop the ongoing request
    await act(async () => await 0)
=======
    await act(() => new Promise(res => setTimeout(res, 150))) // still suspending
    mutate('mutate-2', 3) // set it to 3. this will drop the ongoing request
    await 0
>>>>>>> 74fa3b23
    expect(container.textContent).toMatchInlineSnapshot(`"3"`)
    await act(() => sleep(100))
    expect(container.textContent).toMatchInlineSnapshot(`"3"`)
  })

  it('should ignore in flight mutations when calling another async mutate', async () => {
    let value = 'off'
    function Page() {
      const { data } = useSWR(
        'mutate-3',
        () => new Promise(res => setTimeout(() => res(value), 200))
      )

      return <div>{data}</div>
    }

    const { container } = render(<Page />)

    await act(() => sleep(250))
    expect(container.textContent).toMatchInlineSnapshot(`"off"`) // Initial state

<<<<<<< HEAD
    act(() => {
      mutate('mutate-3', 'on', false)
    })

    // Validate local state is now "on"
    await act(async () => await 0)
=======
    mutate('mutate-3', 'on', false)

    // Validate local state is now "on"
    await 0
>>>>>>> 74fa3b23
    expect(container.textContent).toMatchInlineSnapshot(`"on"`)

    // Simulate toggling "on"
    await act(async () => {
      expect(
        mutate(
          'mutate-3',
          new Promise(res =>
            setTimeout(() => {
              value = 'on'
              res('on')
            }, 200)
          ),
          false
        )
      ).resolves.toBe('on')
    })

<<<<<<< HEAD
    act(() => {
      mutate('mutate-3', 'off', false)
    })

    // Validate local state is now "off"
    await act(async () => await 0)
=======
    mutate('mutate-3', 'off', false)

    // Validate local state is now "off"
    await 0
>>>>>>> 74fa3b23
    expect(container.textContent).toMatchInlineSnapshot(`"off"`)

    // Simulate toggling "off"
    await act(async () => {
      expect(
        mutate(
          'mutate-3',
          new Promise(res =>
            setTimeout(() => {
              value = 'off'
              res('off')
            }, 400)
          ),
          false
        )
      ).resolves.toBe('off')
    })

    // Wait for toggling "on" promise to resolve, but the "on" mutation is cancelled
<<<<<<< HEAD
    await act(() => sleep(210))
    expect(container.textContent).toMatchInlineSnapshot(`"off"`)

    // Wait for toggling "off" promise to resolve
    await act(() => sleep(210))
=======
    await act(() => new Promise(res => setTimeout(res, 210)))
    expect(container.textContent).toMatchInlineSnapshot(`"off"`)

    // Wait for toggling "off" promise to resolve
    await act(() => new Promise(res => setTimeout(res, 210)))
>>>>>>> 74fa3b23
    expect(container.textContent).toMatchInlineSnapshot(`"off"`)
  })

  it('null is stringified when found inside an array', async () => {
    let value = 0

    function Page() {
      const { data } = useSWR([null], () => value++, {
        dedupingInterval: 0
      })
      return <div>data: {data}</div>
    }
    const { container } = render(<Page />)

    // hydration
    expect(container.firstChild.textContent).toMatchInlineSnapshot(`"data: "`)
    //mount
    await screen.findByText('data: 0')
    act(() => {
      // trigger revalidation
      mutate([null])
    })
    await act(() => sleep(1))
    expect(container.firstChild.textContent).toMatchInlineSnapshot(`"data: 1"`)
  })

  it('should return promise from mutate without data', async () => {
    let value = 0
    function Page() {
      const { data } = useSWR('dynamic-18', () => value++, {
        dedupingInterval: 0
      })
      return <div>data: {data}</div>
    }
    const { container } = render(<Page />)
    expect(container.firstChild.textContent).toMatchInlineSnapshot(`"data: "`)
    // mount
    await screen.findByText('data: 0')
    let promise
    await act(() => {
      promise = mutate('dynamic-18')
      return promise
    })
    expect(promise).toBeInstanceOf(Promise) // mutate returns a promise
    expect(promise).resolves.toBe(1) // the return value should be the new cache
    expect(container.firstChild.textContent).toMatchInlineSnapshot(`"data: 1"`)
  })

  it('should update error in cache when mutate failed with error', async () => {
    const value = 0
    const key = 'mutate-4'
    const message = 'mutate-error'
    function Page() {
      const { data, error } = useSWR(key, () => value)
      return <div>{error ? error.message : `data: ${data}`}</div>
    }
    const { container } = render(<Page />)
    //mount
    await screen.findByText('data: 0')
    await act(async () => {
      // mutate error will be thrown, add try catch to avoid crashing
      try {
        await mutate(
          key,
          () => {
            throw new Error(message)
          },
          false
        )
      } catch (e) {
        // do nothing
      }
    })

    const [, , keyErr] = cache.serializeKey(key)
    let cacheError = cache.get(keyErr)
    expect(cacheError.message).toMatchInlineSnapshot(`"${message}"`)
    expect(container.firstChild.textContent).toMatchInlineSnapshot(
      `"${message}"`
    )
    // if mutate succeed, error should be cleared
    await act(async () => {
      return mutate(key, value, false)
    })
    cacheError = cache.get(keyErr)
    expect(cacheError).toMatchInlineSnapshot(`undefined`)
  })

  it('should keep the `mutate` function referential equal', async () => {
    const refs = []

    function Section() {
      const [key, setKey] = useState(null)
      const { data, mutate: boundMutate } = useSWR(
        key,
        () => new Promise(res => setTimeout(() => res(1), 10))
      )

      useEffect(() => {
        const timeout = setTimeout(() => setKey('mutate-5'), 100)
        return () => clearTimeout(timeout)
      }, [])

      refs.push(boundMutate)
      return <div>{data}</div>
    }

    render(<Section />)
    await act(() => sleep(120))
    act(() => {
      mutate('mutate-5', 2)
    })
    await act(() => sleep(50))

    // check all `setSize`s are referential equal.
    for (let ref of refs) {
      expect(ref).toEqual(refs[0])
    }
  })

  it('should dedupe synchronous mutations', async () => {
    const mutationRecivedValues = []
    const renderRecivedValues = []

    function Component() {
      const { data, mutate: boundMutate } = useSWR('mutate-6', () => 0)

      useEffect(() => {
        setTimeout(() => {
          // let's mutate twice, synchronously
          boundMutate(v => {
            mutationRecivedValues.push(v) // should be 0
            return 1
          }, false)
          boundMutate(v => {
            mutationRecivedValues.push(v) // should be 1
            return 2
          }, false)
        }, 1)
      }, [])

      renderRecivedValues.push(data) // should be 0 -> 2, never render 1 in between
      return null
    }

    render(<Component />)

<<<<<<< HEAD
    await act(() => sleep(50))
=======
    await act(() => new Promise(res => setTimeout(res, 50)))
>>>>>>> 74fa3b23

    expect(mutationRecivedValues).toEqual([0, 1])
    expect(renderRecivedValues).toEqual([undefined, 0, 2])
  })
<<<<<<< HEAD
})

describe('useSWR - context configs', () => {
=======

  it('mutate before mount should not block rerender', async () => {
    const prefetch = () => Promise.resolve('prefetch-data')
    const fetcher = () =>
      new Promise(resolve => {
        setTimeout(() => resolve('data'), 100)
      })
    await act(() => mutate('prefetch', prefetch))

    function Page() {
      const { data } = useSWR('prefetch', fetcher)
      return <div>{data}</div>
    }

    const { container } = render(<Page />)

    expect(container.firstChild.textContent).toMatchInlineSnapshot(
      `"prefetch-data"`
    )

    await act(() => new Promise(res => setTimeout(res, 150)))
    expect(container.firstChild.textContent).toMatchInlineSnapshot(`"data"`)
  })
})

describe('useSWR - configs', () => {
  afterEach(cleanup)

>>>>>>> 74fa3b23
  it('should read the config fallback from the context', async () => {
    let value = 0
    const fetcher = () => value++

    function Section() {
      const { data } = useSWR('config-0')
      return <div>data: {data}</div>
    }
    function Page() {
      // config provider
      return (
        <SWRConfig
          value={{ fetcher, refreshInterval: 100, dedupingInterval: 0 }}
        >
          <Section />
        </SWRConfig>
      )
    }
    const { container } = render(<Page />)

    // hydration
    expect(container.firstChild.textContent).toMatchInlineSnapshot(`"data: "`)
    // mount
    await screen.findByText('data: 0')
    await act(() => sleep(110)) // update
    expect(container.firstChild.textContent).toMatchInlineSnapshot(`"data: 1"`)
  })

  it('should stop revalidations when config.isPaused returns true', async () => {
    const key = 'config-1'
    let value = 0
    const fetcher = () => {
      if (value === 2) throw new Error()
      return value++
    }
    const revalidate = () => mutate(key)

    function Page() {
      const [paused, setPaused] = useState(false)
      const { data, error } = useSWR(key, fetcher, {
        revalidateOnMount: true,
        refreshInterval: 200,
        isPaused() {
          return paused
        }
      })

      useEffect(() => {
        // revalidate on mount and turn to idle
        setPaused(true)
      }, [])

      return (
        <div onClick={() => setPaused(!paused)}>
          {error ? error : `data: ${data}`}
        </div>
      )
    }
    const { container } = render(<Page />)

    await waitForDomChange({ container })
    expect(container.firstChild.textContent).toMatchInlineSnapshot(`"data: 0"`)
    await act(async () => await 0)
    expect(container.firstChild.textContent).toMatchInlineSnapshot(`"data: 0"`)
    revalidate()
    await act(async () => await 0)
    expect(container.firstChild.textContent).toMatchInlineSnapshot(`"data: 0"`)
    revalidate()
    fireEvent.click(container.firstElementChild)
    await act(async () => await 0)
    revalidate()
    expect(container.firstChild.textContent).toMatchInlineSnapshot(`"data: 0"`)
    await act(async () => await 0)
    expect(container.firstChild.textContent).toMatchInlineSnapshot(`"data: 1"`)
    fireEvent.click(container.firstElementChild)
    await act(async () => await new Promise(res => setTimeout(res, 400)))
    expect(container.firstChild.textContent).toMatchInlineSnapshot(`"data: 1"`)
  })
})

describe('useSWR - suspense', () => {
  afterEach(() => {
    jest.clearAllMocks()
    jest.restoreAllMocks()
  })
  it('should render fallback', async () => {
    function Section() {
      const { data } = useSWR(
        'suspense-1',
        () => new Promise(res => setTimeout(() => res('SWR'), 100)),
        {
          suspense: true
        }
      )
      return <div>{data}</div>
    }
    const { container } = render(
      <Suspense fallback={<div>fallback</div>}>
        <Section />
      </Suspense>
    )

    // hydration
    expect(container.textContent).toMatchInlineSnapshot(`"fallback"`)
    await act(() => sleep(110)) // update
    expect(container.textContent).toMatchInlineSnapshot(`"SWR"`)
  })

  it('should render multiple SWR fallbacks', async () => {
    function Section() {
      const { data: v1 } = useSWR<number>(
        'suspense-2',
        () => new Promise(res => setTimeout(() => res(1), 100)),
        {
          suspense: true
        }
      )
      const { data: v2 } = useSWR<number>(
        'suspense-3',
        () => new Promise(res => setTimeout(() => res(2), 100)),
        {
          suspense: true
        }
      )
      return <div>{v1 + v2}</div>
    }
    const { container } = render(
      <Suspense fallback={<div>fallback</div>}>
        <Section />
      </Suspense>
    )

    // hydration
    expect(container.textContent).toMatchInlineSnapshot(`"fallback"`)
    await act(() => new Promise(res => setTimeout(res, 150))) // still suspending
    expect(container.textContent).toMatchInlineSnapshot(`"fallback"`)
    await act(() => new Promise(res => setTimeout(res, 100))) // should recover
    expect(container.textContent).toMatchInlineSnapshot(`"3"`)
  })

  it('should work for non-promises', async () => {
    function Section() {
      const { data } = useSWR('suspense-4', () => 'hello', {
        suspense: true
      })
      return <div>{data}</div>
    }
    render(
      <Suspense fallback={<div>fallback</div>}>
        <Section />
      </Suspense>
    )

    await screen.findByText('hello')
  })
  it('should throw errors', async () => {
    jest.spyOn(console, 'error').mockImplementation(() => {})
    function Section() {
      const { data } = useSWR(
        'suspense-5',
        () =>
          new Promise((_, reject) => setTimeout(() => reject('error'), 100)),
        {
          suspense: true
        }
      )
      return <div>{data}</div>
    }
    // https://reactjs.org/docs/concurrent-mode-suspense.html#handling-errors
    const { container } = render(
      <ErrorBoundary fallback={<div>error boundary</div>}>
        <Suspense fallback={<div>fallback</div>}>
          <Section />
        </Suspense>
      </ErrorBoundary>
    )

    // hydration
    expect(container.textContent).toMatchInlineSnapshot(`"fallback"`)
    await act(() => sleep(150)) // still suspending
    expect(container.textContent).toMatchInlineSnapshot(`"error boundary"`)
    // 1 for js-dom 1 for react-error-boundray
    expect(console.error).toHaveBeenCalledTimes(2)
  })

  it('should render cached data with error', async () => {
    mutate('suspense-6', 'hello')

    function Section() {
      const { data, error } = useSWR(
        // this value is cached
        'suspense-6',
        () =>
          new Promise((_, reject) => setTimeout(() => reject('error'), 100)),
        {
          suspense: true
        }
      )
      return (
        <div>
          {data}, {error}
        </div>
      )
    }

    const { container } = render(
      <Suspense fallback={<div>fallback</div>}>
        <Section />
      </Suspense>
    )

    expect(container.textContent).toMatchInlineSnapshot(`"hello, "`) // directly from cache
    await act(() => sleep(150)) // still suspending
    expect(container.textContent).toMatchInlineSnapshot(`"hello, error"`) // get error with cache
  })

  it('should pause when key changes', async () => {
    const renderedResults = []
    function Section() {
      const [key, setKey] = useState('suspense-7')
      const { data } = useSWR(
        key,
        k => new Promise(res => setTimeout(() => res(k), 50)),
        {
          suspense: true
        }
      )

      useEffect(() => {
        if (data === 'suspense-7') {
          setKey('suspense-8')
        }
      }, [data])

      if (data !== renderedResults[renderedResults.length - 1]) {
        renderedResults.push(data)
      }

      return <>{data}</>
    }

    render(
      <Suspense fallback={<div>fallback</div>}>
        <Section />
      </Suspense>
    )

    await screen.findByText('suspense-8')
    // fixes https://github.com/zeit/swr/issues/57
    // 'suspense-7' -> undefined -> 'suspense-8'
    expect(renderedResults).toEqual(['suspense-7', 'suspense-8'])
  })

  it('should render initial data if set', async () => {
    const fetcher = jest.fn(() => 'SWR')

    function Page() {
      const { data } = useSWR('suspense-9', fetcher, {
        initialData: 'Initial',
        suspense: true
      })
      return <div>hello, {data}</div>
    }

    const { container } = render(
      <Suspense fallback={<div>fallback</div>}>
        <Page />
      </Suspense>
    )

    expect(fetcher).not.toBeCalled()
    expect(container.firstChild.textContent).toMatchInlineSnapshot(
      `"hello, Initial"`
    )
  })
})

describe('useSWR - cache', () => {
  it('should not react to direct cache updates but mutate', async () => {
    cache.set('cache-1', 'custom cache message')

    function Page() {
      const { data } = useSWR('cache-1', () => 'random message', {
        suspense: true
      })
      return <div>{data}</div>
    }

    // render using custom cache
    const { queryByText } = render(
      <React.Suspense fallback={null}>
        <Page />
      </React.Suspense>
    )

    // content should come from custom cache
    expect(queryByText('custom cache message')).toMatchInlineSnapshot(`
      <div>
        custom cache message
      </div>
    `)

    // content should be updated with fetcher results
    expect(await screen.findByText('random message')).toMatchInlineSnapshot(`
      <div>
        random message
      </div>
    `)
    const value = 'a different message'
    act(() => {
      cache.set('cache-1', value)
    })
    await act(async () => mutate('cache-1', value, false))

    // content should be updated from new cache value, after mutate without revalidate
    expect(await screen.findByText('a different message'))
      .toMatchInlineSnapshot(`
      <div>
        a different message
      </div>
    `)
    act(() => {
      cache.delete('cache-1')
    })
    await act(() => mutate('cache-1'))

    // content should go back to be the fetched value
    expect(await screen.findByText('random message')).toMatchInlineSnapshot(`
      <div>
        random message
      </div>
    `)
  })

  it('should notify subscribers when a cache item changed', async () => {
    // create new cache instance to don't get affected by other tests
    // updating the normal cache instance
    const tmpCache = new Cache()

    const listener = jest.fn()
    const unsubscribe = tmpCache.subscribe(listener)
    tmpCache.set('cache-2', 'random message')

    expect(listener).toHaveBeenCalled()

    unsubscribe()
    tmpCache.set('cache-2', 'a different message')

    expect(listener).toHaveBeenCalledTimes(1)
  })
})

describe('useSWR - key', () => {
  it('should respect requests after key has changed', async () => {
    let rerender

    function Page() {
      const [mounted, setMounted] = useState(0)
      const key = `key-1-${mounted ? 'short' : 'long'}`
      const { data } = useSWR(key, async () => {
        if (mounted) {
          await new Promise(res => setTimeout(res, 100))
          return 'short request'
        }
        await new Promise(res => setTimeout(res, 200))
        return 'long request'
      })
      useEffect(() => setMounted(1), [])
      rerender = setMounted

      return <div>{data}</div>
    }

    const { container } = render(<Page />)
    expect(container.firstChild.textContent).toMatchInlineSnapshot(`""`)

    await screen.findByText('short request')

    await act(() => sleep(110)) // wait 100ms until "long request" finishes
    expect(container.firstChild.textContent).toMatchInlineSnapshot(
      `"short request"`
    ) // should be "short request" still

    // manually trigger a re-render from outside
    // this triggers a re-render, and a read access to `swr.data`
    // but the result should still be "short request"
    act(() => rerender(x => x + 1))
    expect(container.firstChild.textContent).toMatchInlineSnapshot(
      `"short request"`
    )
  })

  it('should render undefined after key has changed', async () => {
    function Page() {
      const [mounted, setMounted] = useState(false)
      const key = `key-${mounted ? '1' : '0'}`
      const { data } = useSWR(key, async k => {
        await new Promise(res => setTimeout(res, 200))
        return k
      })
      useEffect(() => {
        setTimeout(() => setMounted(true), 320)
      }, [])
      return <div>{data}</div>
    }

    //    time     data       key
    // -> 0        undefined, '0'
    // -> 200      0,         '0'
    // -> 320      undefined, '1' <- this state is required; we can't show 0 here
    // -> 520      1,         '1'
    const { container } = render(<Page />)
    expect(container.firstChild.textContent).toMatchInlineSnapshot(`""`) // undefined, time=0
    await act(() => sleep(210))
    expect(container.firstChild.textContent).toMatchInlineSnapshot(`"key-0"`) // 0, time=210
    await act(() => sleep(200))
    expect(container.firstChild.textContent).toMatchInlineSnapshot(`""`) // undefined, time=410
    await act(() => sleep(140))
    expect(container.firstChild.textContent).toMatchInlineSnapshot(`"key-1"`) // 1, time=550
  })

  it('should return undefined after key change when fetcher is synchronized', async () => {
    const samples = {
      '1': 'a',
      '2': 'b',
      '3': 'c'
    }

    function Page() {
      const [sampleKey, setKey] = React.useState(1)
      const { data } = useSWR(
        `key-2-${sampleKey}`,
        key => samples[key.replace('key-2-', '')]
      )
      return (
        <div
          onClick={() => {
            setKey(sampleKey + 1)
          }}
        >
          hello, {sampleKey}:{data}
        </div>
      )
    }
    const { container } = render(<Page />)
    expect(container.firstChild.textContent).toMatchInlineSnapshot(
      `"hello, 1:"`
    )

    await screen.findByText('hello, 1:a')

    fireEvent.click(container.firstElementChild)
    // first rerender on key change
    expect(container.firstChild.textContent).toMatchInlineSnapshot(
      `"hello, 2:"`
    )
    await act(() => sleep(100))
    expect(container.firstChild.textContent).toMatchInlineSnapshot(
      `"hello, 2:b"`
    )
  })

  it('should revalidate if a function key changes identity', async () => {
    const closureFunctions: { [key: string]: () => Promise<string> } = {}

    const closureFactory = id => {
      if (closureFunctions[id]) return closureFunctions[id]
      closureFunctions[id] = () => Promise.resolve(`data-${id}`)
      return closureFunctions[id]
    }

    let updateId

    const fetcher = fn => fn()

    function Page() {
      const [id, setId] = React.useState('first')
      updateId = setId
      const fnWithClosure = closureFactory(id)
      const { data } = useSWR([fnWithClosure], fetcher)

      return <div>{data}</div>
    }

    const { container } = render(<Page />)
    const closureSpy = jest.spyOn(closureFunctions, 'first')

    await screen.findByText('data-first')
    expect(closureSpy).toHaveBeenCalledTimes(1)

    // update, but don't change the id.
    // Function identity should stay the same, and useSWR should not call the function again.
    act(() => updateId('first'))
    await act(async () => await 0)
    expect(container.firstChild.textContent).toMatchInlineSnapshot(
      `"data-first"`
    )
    expect(closureSpy).toHaveBeenCalledTimes(1)

    act(() => updateId('second'))
    await act(async () => await 0)
    expect(container.firstChild.textContent).toMatchInlineSnapshot(
      `"data-second"`
    )
  })

  it('should cleanup state when key turns to empty', async () => {
    function Page() {
      const [cnt, setCnt] = useState(1)
      const { isValidating } = useSWR(
        cnt === -1 ? '' : `key-empty-${cnt}`,
        () => new Promise(r => setTimeout(r, 1000))
      )

      return (
        <div onClick={() => setCnt(cnt == 2 ? -1 : cnt + 1)}>
          {isValidating ? 'true' : 'false'}
        </div>
      )
    }

    const { container } = render(<Page />)
    expect(container.firstChild.textContent).toMatchInlineSnapshot(`"true"`)
<<<<<<< HEAD
    fireEvent.click(container.firstElementChild)
    await act(() => sleep(10))
    expect(container.firstChild.textContent).toMatchInlineSnapshot(`"true"`)
    fireEvent.click(container.firstElementChild)
    await act(() => sleep(10))
=======
    await act(() => {
      fireEvent.click(container.firstElementChild)
      return new Promise(res => setTimeout(res, 10))
    })
    expect(container.firstChild.textContent).toMatchInlineSnapshot(`"true"`)
    await act(() => {
      fireEvent.click(container.firstElementChild)
      return new Promise(res => setTimeout(res, 10))
    })
>>>>>>> 74fa3b23
    await new Promise(r => setTimeout(r, 10))
    expect(container.firstChild.textContent).toMatchInlineSnapshot(`"false"`)
  })
})

describe('useSWR - config callbacks', () => {
  it('should trigger the onSuccess event with the latest version of the onSuccess callback', async () => {
    let state = null
    let count = 0

    function Page(props: { text: string }) {
      const { data, revalidate } = useSWR(
        'config callbacks - onSuccess',
        () => new Promise(res => setTimeout(() => res(count++), 200)),
        { onSuccess: () => (state = props.text) }
      )
      return (
        <div onClick={revalidate}>
          hello, {data}, {props.text}
        </div>
      )
    }
    const { container, rerender } = render(<Page text={'a'} />)
    // the onSuccess callback does not trigger yet, the state still null.
    expect(container.firstChild.textContent).toMatchInlineSnapshot(
      `"hello, , a"`
    )
    expect(state).toEqual(null)

    await screen.findByText('hello, 0, a')

    expect(state).toEqual('a')

    // props changed, but the onSuccess callback does not trigger yet, `state` is same as before
    rerender(<Page text={'b'} />)
    expect(container.firstChild.textContent).toMatchInlineSnapshot(
      `"hello, 0, b"`
    )
    expect(state).toEqual('a')

    // trigger revalidation, this would re-trigger the onSuccess callback
    fireEvent.click(container.firstElementChild)

    await act(() => sleep(201))
    expect(container.firstChild.textContent).toMatchInlineSnapshot(
      `"hello, 1, b"`
    )
    // the onSuccess callback should capture the latest `props.text`
    expect(state).toEqual('b')
  })

  it('should trigger the onError event with the latest version of the onError callback', async () => {
    let state = null
    let count = 0

    function Page(props: { text: string }) {
      const { data, revalidate, error } = useSWR(
        'config callbacks - onError',
        () =>
          new Promise((_, rej) =>
            setTimeout(() => rej(new Error(`Error: ${count++}`)), 200)
          ),
        { onError: () => (state = props.text) }
      )
      if (error)
        return (
          <div title={props.text} onClick={revalidate}>
            {error.message}
          </div>
        )
      return (
        <div onClick={revalidate}>
          hello, {data}, {props.text}
        </div>
      )
    }

    const { container, rerender } = render(<Page text="a" />)

    expect(container.firstChild.textContent).toMatchInlineSnapshot(
      `"hello, , a"`
    )
    expect(state).toEqual(null)

    await waitForDomChange({ container })

    expect(container.firstChild.textContent).toMatchInlineSnapshot(`"Error: 0"`)
    expect(state).toEqual('a')

    // props changed, but the onError callback doese not trigger yet.
    rerender(<Page text="b" />)
    expect(container.firstChild.textContent).toMatchInlineSnapshot(`"Error: 0"`)
    expect(container.firstElementChild.getAttribute('title')).toEqual('b')
    expect(state).toEqual('a')
    fireEvent.click(container.firstElementChild)
    await act(() => sleep(210))

    expect(container.firstChild.textContent).toMatchInlineSnapshot(`"Error: 1"`)
    expect(container.firstElementChild.getAttribute('title')).toEqual('b')
    expect(state).toEqual('b')
  })

  it('should trigger the onErrorRetry event with the latest version of the onErrorRetry callback', async () => {
    let state = null
    let count = 0
    function Page(props: { text: string }) {
      const { data, error } = useSWR(
        'config callbacks - onErrorRetry',
        () =>
          new Promise((_, rej) =>
            setTimeout(() => rej(new Error(`Error: ${count++}`)), 200)
          ),
        {
          onErrorRetry: (_, __, ___, revalidate, revalidateOpts) => {
            state = props.text
            setTimeout(() => revalidate(revalidateOpts), 100)
          }
        }
      )
      if (error) return <div title={props.text}>{error.message}</div>
      return (
        <div>
          hello, {data}, {props.text}
        </div>
      )
    }

    const { container, rerender } = render(<Page text="a" />)
    expect(container.firstChild.textContent).toMatchInlineSnapshot(
      `"hello, , a"`
    )
    expect(state).toEqual(null)

    await screen.findByText('Error: 0')
    expect(container.firstElementChild.getAttribute('title')).toEqual('a')
    expect(state).toEqual('a')

    // since the onErrorRetry schedule a timer to trigger revalidation, update props.text now
    rerender(<Page text="b" />)
    // not revalidate yet.
    expect(container.firstChild.textContent).toMatchInlineSnapshot(`"Error: 0"`)
    expect(container.firstElementChild.getAttribute('title')).toEqual('b')
    expect(state).toEqual('a')

    await act(() => sleep(350))
    expect(container.firstChild.textContent).toMatchInlineSnapshot(`"Error: 1"`)
    expect(container.firstElementChild.getAttribute('title')).toEqual('b')
    expect(state).toEqual('b')
  })

  it('should trigger the onLoadingSlow and onSuccess event with the lastest version of the callbacks', async () => {
    let state = null
    let count = 0

    function Page(props: { text: string }) {
      const { data } = useSWR(
        'config callbacks - onLoadingSlow',
        () => new Promise(res => setTimeout(() => res(count++), 200)),
        {
          onLoadingSlow: () => {
            state = props.text
          },
          onSuccess: () => {
            state = props.text
          },
          loadingTimeout: 100
        }
      )
      return (
        <div>
          hello, {data}, {props.text}
        </div>
      )
    }

    const { container, rerender } = render(<Page text="a" />)

    expect(container.firstChild.textContent).toMatchInlineSnapshot(
      `"hello, , a"`
    )
    expect(state).toEqual(null)

    await act(() => sleep(101))
    expect(container.firstChild.textContent).toMatchInlineSnapshot(
      `"hello, , a"`
    )
    expect(state).toEqual('a')
    rerender(<Page text="b" />)

    await act(() => sleep(100))
    expect(container.firstChild.textContent).toMatchInlineSnapshot(
      `"hello, 0, b"`
    )
    expect(state).toEqual('b')
  })
})<|MERGE_RESOLUTION|>--- conflicted
+++ resolved
@@ -221,7 +221,7 @@
     function useBroadcast3() {
       const { isValidating, revalidate } = useSWR(
         'broadcast-3',
-        () => new Promise(res => setTimeout(res, 100)),
+        () => sleep(100),
         {
           // need to turn of deduping otherwise
           // revalidating will be ignored
@@ -697,9 +697,6 @@
   })
 
   it('should not let the previous interval timer to set new timer if key changes too fast', async () => {
-    function sleep(ms) {
-      return new Promise(resolve => setTimeout(resolve, ms))
-    }
     const fetcherWithToken = jest.fn(async token => {
       await sleep(200)
       return token
@@ -818,7 +815,39 @@
 
     expect(container.firstChild.textContent).toMatchInlineSnapshot(`""`)
 
-<<<<<<< HEAD
+    // trigger the slower revalidation
+    faster = false
+    fireEvent.click(container.firstElementChild)
+
+    await act(async () => sleep(10))
+    // trigger the faster revalidation
+    faster = true
+    fireEvent.click(container.firstElementChild)
+
+    await act(async () => sleep(210))
+    expect(container.firstChild.textContent).toMatchInlineSnapshot(`"1"`)
+  })
+
+  it('should respect sequences of revalidation calls (cope with race condition)', async () => {
+    let faster = false
+
+    function Page() {
+      const { data, revalidate } = useSWR(
+        'race',
+        () =>
+          new Promise(res => {
+            const value = faster ? 1 : 0
+            setTimeout(() => res(value), faster ? 100 : 200)
+          })
+      )
+
+      return <button onClick={revalidate}>{data}</button>
+    }
+
+    const { container } = render(<Page />)
+
+    expect(container.firstChild.textContent).toMatchInlineSnapshot(`""`)
+
     // mount
     await screen.findByText('0')
 
@@ -826,59 +855,13 @@
     faster = false
     fireEvent.click(container.firstElementChild)
     await sleep(10)
-=======
-    // trigger the slower revalidation
-    faster = false
-    fireEvent.click(container.firstElementChild)
-
-    await act(async () => new Promise(res => setTimeout(res, 10)))
->>>>>>> 74fa3b23
     // trigger the faster revalidation
     faster = true
     fireEvent.click(container.firstElementChild)
 
-<<<<<<< HEAD
     await act(() => sleep(210))
 
     expect(container.firstChild.textContent).toMatchInlineSnapshot(`"1"`)
-=======
-    await act(async () => new Promise(res => setTimeout(res, 210)))
-    expect(container.firstChild.textContent).toMatchInlineSnapshot(`"1"`)
-  })
-
-  it('should keep isValidating be true when there are two concurrent requests', async () => {
-    function Page() {
-      const { isValidating, revalidate } = useSWR(
-        'keep isValidating for concurrent requests',
-        () =>
-          new Promise(res => {
-            setTimeout(res, 200)
-          }),
-        { revalidateOnMount: false }
-      )
-
-      return (
-        <button onClick={revalidate}>{isValidating ? 'true' : 'false'}</button>
-      )
-    }
-
-    const { container } = render(<Page />)
-    expect(container.firstChild.textContent).toMatchInlineSnapshot(`"false"`)
-
-    await act(async () => {
-      // trigger the first revalidation
-      fireEvent.click(container.firstElementChild)
-      await new Promise(res => setTimeout(res, 100))
-      expect(container.firstChild.textContent).toMatchInlineSnapshot(`"true"`)
-      // trigger the second revalidation
-      fireEvent.click(container.firstElementChild)
-      await new Promise(res => setTimeout(res, 110))
-      // first revalidation is over, second revalidation is still in progress
-      expect(container.firstChild.textContent).toMatchInlineSnapshot(`"true"`)
-      return new Promise(res => setTimeout(res, 100))
-    })
-    expect(container.firstChild.textContent).toMatchInlineSnapshot(`"false"`)
->>>>>>> 74fa3b23
   })
 })
 
@@ -1648,11 +1631,7 @@
     // call bound mutate
     fireEvent.click(container.firstElementChild)
     // expect new updated value (after a tick)
-<<<<<<< HEAD
     await act(async () => await 0)
-=======
-    await 0
->>>>>>> 74fa3b23
     expect(container.firstChild.textContent).toMatchInlineSnapshot(
       `"data: mutated"`
     )
@@ -1675,17 +1654,11 @@
     const { container } = render(<Section />)
 
     expect(container.textContent).toMatchInlineSnapshot(`"1"`) // directly from cache
-<<<<<<< HEAD
     await act(() => sleep(150)) // still suspending
     act(() => {
       mutate('mutate-2', 3)
     }) // set it to 3. this will drop the ongoing request
     await act(async () => await 0)
-=======
-    await act(() => new Promise(res => setTimeout(res, 150))) // still suspending
-    mutate('mutate-2', 3) // set it to 3. this will drop the ongoing request
-    await 0
->>>>>>> 74fa3b23
     expect(container.textContent).toMatchInlineSnapshot(`"3"`)
     await act(() => sleep(100))
     expect(container.textContent).toMatchInlineSnapshot(`"3"`)
@@ -1707,19 +1680,12 @@
     await act(() => sleep(250))
     expect(container.textContent).toMatchInlineSnapshot(`"off"`) // Initial state
 
-<<<<<<< HEAD
     act(() => {
       mutate('mutate-3', 'on', false)
     })
 
     // Validate local state is now "on"
     await act(async () => await 0)
-=======
-    mutate('mutate-3', 'on', false)
-
-    // Validate local state is now "on"
-    await 0
->>>>>>> 74fa3b23
     expect(container.textContent).toMatchInlineSnapshot(`"on"`)
 
     // Simulate toggling "on"
@@ -1738,19 +1704,12 @@
       ).resolves.toBe('on')
     })
 
-<<<<<<< HEAD
     act(() => {
       mutate('mutate-3', 'off', false)
     })
 
     // Validate local state is now "off"
     await act(async () => await 0)
-=======
-    mutate('mutate-3', 'off', false)
-
-    // Validate local state is now "off"
-    await 0
->>>>>>> 74fa3b23
     expect(container.textContent).toMatchInlineSnapshot(`"off"`)
 
     // Simulate toggling "off"
@@ -1770,19 +1729,11 @@
     })
 
     // Wait for toggling "on" promise to resolve, but the "on" mutation is cancelled
-<<<<<<< HEAD
     await act(() => sleep(210))
     expect(container.textContent).toMatchInlineSnapshot(`"off"`)
 
     // Wait for toggling "off" promise to resolve
     await act(() => sleep(210))
-=======
-    await act(() => new Promise(res => setTimeout(res, 210)))
-    expect(container.textContent).toMatchInlineSnapshot(`"off"`)
-
-    // Wait for toggling "off" promise to resolve
-    await act(() => new Promise(res => setTimeout(res, 210)))
->>>>>>> 74fa3b23
     expect(container.textContent).toMatchInlineSnapshot(`"off"`)
   })
 
@@ -1930,20 +1881,14 @@
 
     render(<Component />)
 
-<<<<<<< HEAD
     await act(() => sleep(50))
-=======
-    await act(() => new Promise(res => setTimeout(res, 50)))
->>>>>>> 74fa3b23
 
     expect(mutationRecivedValues).toEqual([0, 1])
     expect(renderRecivedValues).toEqual([undefined, 0, 2])
   })
-<<<<<<< HEAD
 })
 
 describe('useSWR - context configs', () => {
-=======
 
   it('mutate before mount should not block rerender', async () => {
     const prefetch = () => Promise.resolve('prefetch-data')
@@ -1970,9 +1915,6 @@
 })
 
 describe('useSWR - configs', () => {
-  afterEach(cleanup)
-
->>>>>>> 74fa3b23
   it('should read the config fallback from the context', async () => {
     let value = 0
     const fetcher = () => value++
@@ -2334,10 +2276,10 @@
       const key = `key-1-${mounted ? 'short' : 'long'}`
       const { data } = useSWR(key, async () => {
         if (mounted) {
-          await new Promise(res => setTimeout(res, 100))
+          await sleep(100)
           return 'short request'
         }
-        await new Promise(res => setTimeout(res, 200))
+        await sleep(200)
         return 'long request'
       })
       useEffect(() => setMounted(1), [])
@@ -2370,7 +2312,7 @@
       const [mounted, setMounted] = useState(false)
       const key = `key-${mounted ? '1' : '0'}`
       const { data } = useSWR(key, async k => {
-        await new Promise(res => setTimeout(res, 200))
+        await sleep(200)
         return k
       })
       useEffect(() => {
@@ -2496,24 +2438,11 @@
 
     const { container } = render(<Page />)
     expect(container.firstChild.textContent).toMatchInlineSnapshot(`"true"`)
-<<<<<<< HEAD
     fireEvent.click(container.firstElementChild)
     await act(() => sleep(10))
     expect(container.firstChild.textContent).toMatchInlineSnapshot(`"true"`)
     fireEvent.click(container.firstElementChild)
     await act(() => sleep(10))
-=======
-    await act(() => {
-      fireEvent.click(container.firstElementChild)
-      return new Promise(res => setTimeout(res, 10))
-    })
-    expect(container.firstChild.textContent).toMatchInlineSnapshot(`"true"`)
-    await act(() => {
-      fireEvent.click(container.firstElementChild)
-      return new Promise(res => setTimeout(res, 10))
-    })
->>>>>>> 74fa3b23
-    await new Promise(r => setTimeout(r, 10))
     expect(container.firstChild.textContent).toMatchInlineSnapshot(`"false"`)
   })
 })
