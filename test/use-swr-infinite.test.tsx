--- conflicted
+++ resolved
@@ -1,18 +1,7 @@
 import React, { useEffect, useState } from 'react'
-<<<<<<< HEAD
 import { render, fireEvent, act, screen } from '@testing-library/react'
-import { useSWRInfinite } from '../src'
+import { useSWRInfinite, mutate } from '../src'
 import { sleep } from './utils'
-=======
-import {
-  render,
-  waitForDomChange,
-  fireEvent,
-  act
-} from '@testing-library/react'
-
-import { useSWRInfinite, mutate } from '../src'
->>>>>>> 74fa3b23
 
 describe('useSWRInfinite', () => {
   it('should render the first page component', async () => {
