export type fetcherFn<Data> = (...args: any) => Data | Promise<Data>
export interface ConfigInterface<
  Data = any,
  Error = any,
  Fn extends fetcherFn<Data> = fetcherFn<Data>
> {
  errorRetryInterval?: number
  errorRetryCount?: number
  loadingTimeout?: number
  focusThrottleInterval?: number
  dedupingInterval?: number
  refreshInterval?: number
  refreshWhenHidden?: boolean
  refreshWhenOffline?: boolean
  revalidateOnFocus?: boolean
  revalidateOnMount?: boolean
  revalidateOnReconnect?: boolean
  shouldRetryOnError?: boolean
  fetcher?: Fn
  suspense?: boolean
  initialData?: Data
  onLoadingSlow?: (
    key: string,
    config: Readonly<Required<ConfigInterface<Data, Error>>>
  ) => void
  isOnline?: () => boolean
  isDocumentVisible?: () => boolean
<<<<<<< HEAD
=======
  isPaused?: () => boolean
  onLoadingSlow?: (key: string, config: ConfigInterface<Data, Error>) => void
>>>>>>> 74fa3b23
  onSuccess?: (
    data: Data,
    key: string,
    config: Readonly<Required<ConfigInterface<Data, Error>>>
  ) => void
  onError?: (
    err: Error,
    key: string,
    config: Readonly<Required<ConfigInterface<Data, Error>>>
  ) => void
  onErrorRetry?: (
    err: Error,
    key: string,
    config: Readonly<Required<ConfigInterface<Data, Error>>>,
    revalidate: revalidateType,
    opts: Required<RevalidateOptionInterface>
  ) => void
  setOnFocus?: ListenerInterface['setOnConnect']
  setOnConnect?: ListenerInterface['setOnFocus']

  compare?: (a: Data | undefined, b: Data | undefined) => boolean
}

export interface ListenerInterface {
  setOnFocus: (callback: (...args: any[]) => void) => void
  setOnConnect: (callback: (...args: any[]) => void) => void
}

export interface RevalidateOptionInterface {
  retryCount?: number
  dedupe?: boolean
}

export type keyType = string | any[] | null
type keyFunction = () => keyType
export type keyInterface = keyFunction | keyType
export type updaterInterface<Data = any, Error = any> = (
  shouldRevalidate?: boolean,
  data?: Data,
  error?: Error,
  shouldDedupe?: boolean,
  dedupe?: boolean
) => boolean | Promise<boolean>
export type triggerInterface = (
  key: keyInterface,
  shouldRevalidate?: boolean
) => Promise<any>
export type mutateCallback<Data = any> = (
  currentValue: undefined | Data
) => Promise<undefined | Data> | undefined | Data
export type mutateInterface<Data = any> = (
  key: keyInterface,
  data?: Data | Promise<Data> | mutateCallback<Data>,
  shouldRevalidate?: boolean
) => Promise<Data | undefined>
export type broadcastStateInterface<Data = any, Error = any> = (
  key: string,
  data: Data,
  error?: Error,
  isValidating?: boolean
) => void
export type responseInterface<Data, Error> = {
  data?: Data
  error?: Error
  revalidate: () => Promise<boolean>
  mutate: (
    data?: Data | Promise<Data> | mutateCallback<Data>,
    shouldRevalidate?: boolean
  ) => Promise<Data | undefined>
  isValidating: boolean
}
export type revalidateType = (
  revalidateOpts: RevalidateOptionInterface
) => Promise<boolean>

export type pagesWithSWRType<Data, Error> = (
  swr: responseInterface<Data, Error>
) => responseInterface<Data, Error>
export type pagesPropsInterface<Offset, Data, Error> = {
  // offset can be any type
  offset: Offset
  withSWR: pagesWithSWRType<Data, Error>
}

export type pageComponentType<Offset, Data, Error> = (
  props: pagesPropsInterface<Offset, Data, Error>
) => any
export type pageOffsetMapperType<Offset, Data, Error> = (
  SWR: responseInterface<Data, Error>,
  index: number
) => Offset

export type pagesResponseInterface<Data, Error> = {
  pages: any
  pageCount: number
  pageSWRs: responseInterface<Data, Error>[]
  isLoadingMore: boolean
  isReachingEnd: boolean
  isEmpty: boolean
  loadMore: () => void
}

export type actionType<Data, Error> = {
  data?: Data
  error?: Error
  isValidating?: boolean
}

export interface CacheInterface {
  get(key: keyInterface): any
  set(key: keyInterface, value: any): any
  keys(): string[]
  has(key: keyInterface): boolean
  delete(key: keyInterface): void
  clear(): void
  serializeKey(key: keyInterface): [string, any, string, string]
  subscribe(listener: cacheListener): () => void
}

export type cacheListener = () => void<|MERGE_RESOLUTION|>--- conflicted
+++ resolved
@@ -25,11 +25,7 @@
   ) => void
   isOnline?: () => boolean
   isDocumentVisible?: () => boolean
-<<<<<<< HEAD
-=======
   isPaused?: () => boolean
-  onLoadingSlow?: (key: string, config: ConfigInterface<Data, Error>) => void
->>>>>>> 74fa3b23
   onSuccess?: (
     data: Data,
     key: string,
