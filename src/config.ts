--- conflicted
+++ resolved
@@ -74,14 +74,10 @@
   fetcher: webPreset.fetcher,
   isOnline: webPreset.isOnline,
   isDocumentVisible: webPreset.isDocumentVisible,
-<<<<<<< HEAD
   setOnFocus: webPreset.setOnFocus,
-  setOnConnect: webPreset.setOnConnect
+  setOnConnect: webPreset.setOnConnect,
+  isPaused: () => false
 } as const
-=======
-  isPaused: () => false
-}
->>>>>>> 74fa3b23
 
 export { cache }
 export default defaultConfig