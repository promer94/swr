--- conflicted
+++ resolved
@@ -28,15 +28,14 @@
 } from './types'
 
 // @ts-ignore
-const IS_SERVER = typeof window === 'undefined' || !!(typeof Deno !== 'undefined' && Deno && Deno.version && Deno.version.deno)
+const IS_SERVER =
+  typeof window === 'undefined' ||
+  // @ts-ignore
+  !!(typeof Deno !== 'undefined' && Deno && Deno.version && Deno.version.deno)
 
 // polyfill for requestAnimationFrame
 const rAF = IS_SERVER
-<<<<<<< HEAD
   ? () => {}
-=======
-  ? null
->>>>>>> d480b8da
   : window['requestAnimationFrame'] || (f => setTimeout(f, 1))
 
 // React currently throws a warning when using useLayoutEffect on the server.
@@ -46,7 +45,6 @@
 
 type revalidatorInterface = (...args: any[]) => void
 // global state managers
-<<<<<<< HEAD
 const CONCURRENT_PROMISES: Record<string, any> = {}
 const CONCURRENT_PROMISES_TS: Record<string, number> = {}
 const FOCUS_REVALIDATORS: Record<string, revalidatorInterface[]> = {}
@@ -54,15 +52,6 @@
 const CACHE_REVALIDATORS: Record<string, updaterInterface[]> = {}
 const MUTATION_TS: Record<string, number> = {}
 const MUTATION_END_TS: Record<string, number> = {}
-=======
-const CONCURRENT_PROMISES = {}
-const CONCURRENT_PROMISES_TS = {}
-const FOCUS_REVALIDATORS = {}
-const RECONNECT_REVALIDATORS = {}
-const CACHE_REVALIDATORS = {}
-const MUTATION_TS = {}
-const MUTATION_END_TS = {}
->>>>>>> d480b8da
 
 // generate strictly increasing timestamps
 const now = (() => {
@@ -70,7 +59,6 @@
   return () => ts++
 })()
 
-<<<<<<< HEAD
 setup({
   setOnFocus: defaultConfig.setOnFocus,
   setOnConnect: defaultConfig.setOnConnect
@@ -78,11 +66,6 @@
 
 function setup(preset: ListenerInterface) {
   const revalidate = (revalidators: Record<string, revalidatorInterface[]>) => {
-=======
-// setup DOM events listeners for `focus` and `reconnect` actions
-if (!IS_SERVER && window.addEventListener) {
-  const revalidate = revalidators => {
->>>>>>> d480b8da
     if (!defaultConfig.isDocumentVisible() || !defaultConfig.isOnline()) return
 
     for (const key in revalidators) {
@@ -164,11 +147,7 @@
   const beforeMutationTs = MUTATION_TS[key]
   const beforeConcurrentPromisesTs = CONCURRENT_PROMISES_TS[key]
 
-<<<<<<< HEAD
   let data: any, error: any
-=======
-  let data, error
->>>>>>> d480b8da
   let isAsyncMutation = false
 
   if (_data && typeof _data === 'function') {
