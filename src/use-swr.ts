--- conflicted
+++ resolved
@@ -27,10 +27,6 @@
   ListenerInterface
 } from './types'
 
-<<<<<<< HEAD
-// @ts-ignore
-=======
->>>>>>> 984f784c
 const IS_SERVER =
   typeof window === 'undefined' ||
   // @ts-ignore
@@ -303,13 +299,8 @@
   // display the data label in the React DevTools next to SWR hooks
   useDebugValue(stateRef.current.data)
 
-<<<<<<< HEAD
   const rerender = useState<unknown>(null)[1]
-  let dispatch = useCallback(payload => {
-=======
-  const rerender = useState(null)[1]
   let dispatch = useCallback((payload: actionType<Data, Error>) => {
->>>>>>> 984f784c
     let shouldUpdateState = false
     for (let k in payload) {
       // @ts-ignore
@@ -344,11 +335,8 @@
     // @ts-ignore
     emit: (event, ...params) => {
       if (unmountedRef.current) return
-<<<<<<< HEAD
+      if (!initialMountedRef.current) return
       // @ts-ignore
-=======
-      if (!initialMountedRef.current) return
->>>>>>> 984f784c
       configRef.current[event](...params)
     }
   })
