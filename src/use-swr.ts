--- conflicted
+++ resolved
@@ -34,11 +34,7 @@
 
 // polyfill for requestAnimationFrame
 const rAF = IS_SERVER
-<<<<<<< HEAD
-  ? () => {}
-=======
   ? null
->>>>>>> 74fa3b23
   : window['requestAnimationFrame'] || (f => setTimeout(f, 1))
 
 // React currently throws a warning when using useLayoutEffect on the server.
@@ -48,7 +44,6 @@
 
 type revalidatorInterface = (...args: any[]) => void
 // global state managers
-<<<<<<< HEAD
 const CONCURRENT_PROMISES: Record<string, any> = {}
 const CONCURRENT_PROMISES_TS: Record<string, number> = {}
 const FOCUS_REVALIDATORS: Record<string, revalidatorInterface[]> = {}
@@ -56,21 +51,11 @@
 const CACHE_REVALIDATORS: Record<string, updaterInterface[]> = {}
 const MUTATION_TS: Record<string, number> = {}
 const MUTATION_END_TS: Record<string, number> = {}
-=======
-const CONCURRENT_PROMISES = {}
-const CONCURRENT_PROMISES_TS = {}
-const FOCUS_REVALIDATORS = {}
-const RECONNECT_REVALIDATORS = {}
-const CACHE_REVALIDATORS = {}
-const MUTATION_TS = {}
-const MUTATION_END_TS = {}
->>>>>>> 74fa3b23
 
 // generate strictly increasing timestamps
 const now = (() => {
   let ts = 0
-<<<<<<< HEAD
-  return () => ts++
+  return () => ++ts
 })()
 
 setup({
@@ -80,14 +65,6 @@
 
 function setup(preset: ListenerInterface) {
   const revalidate = (revalidators: Record<string, revalidatorInterface[]>) => {
-=======
-  return () => ++ts
-})()
-
-// setup DOM events listeners for `focus` and `reconnect` actions
-if (!IS_SERVER && window.addEventListener) {
-  const revalidate = revalidators => {
->>>>>>> 74fa3b23
     if (!defaultConfig.isDocumentVisible() || !defaultConfig.isOnline()) return
 
     for (const key in revalidators) {
@@ -169,11 +146,7 @@
   const beforeMutationTs = MUTATION_TS[key]
   const beforeConcurrentPromisesTs = CONCURRENT_PROMISES_TS[key]
 
-<<<<<<< HEAD
   let data: any, error: any
-=======
-  let data, error
->>>>>>> 74fa3b23
   let isAsyncMutation = false
 
   if (_data && typeof _data === 'function') {
@@ -326,11 +299,7 @@
   // display the data label in the React DevTools next to SWR hooks
   useDebugValue(stateRef.current.data)
 
-<<<<<<< HEAD
   const rerender = useState<unknown>(null)[1]
-=======
-  const rerender = useState(null)[1]
->>>>>>> 74fa3b23
   let dispatch = useCallback((payload: actionType<Data, Error>) => {
     let shouldUpdateState = false
     for (let k in payload) {
@@ -367,10 +336,7 @@
     emit: (event, ...params) => {
       if (unmountedRef.current) return
       if (!initialMountedRef.current) return
-<<<<<<< HEAD
       // @ts-ignore
-=======
->>>>>>> 74fa3b23
       configRef.current[event](...params)
     }
   })
@@ -417,13 +383,8 @@
     ): Promise<boolean> => {
       if (!key || !fn) return false
       if (unmountedRef.current) return false
-<<<<<<< HEAD
+      if (configRef.current.isPaused()) return false
       const { retryCount = 0, dedupe = false } = revalidateOpts
-=======
-      if (configRef.current.isPaused()) return false
-      revalidateOpts = Object.assign({ dedupe: false }, revalidateOpts)
->>>>>>> 74fa3b23
-
       let loading = true
       let shouldDeduping =
         typeof CONCURRENT_PROMISES[key] !== 'undefined' && dedupe
