// TODO: use @ts-expect-error
import {
  useCallback,
  useContext,
  useState,
  useRef,
  useMemo,
  useDebugValue
} from 'react'

import defaultConfig, { cache } from './config'
import { IS_SERVER, rAF, useIsomorphicLayoutEffect } from './env'
import SWRConfigContext from './swr-config-context'
import {
  Action,
  Broadcaster,
  Fetcher,
  Key,
  Mutator,
  SWRResponse,
  RevalidatorOptions,
  Trigger,
  Updater,
  SWRConfiguration
} from './types'

type Revalidator = (...args: any[]) => void

// global state managers
const CONCURRENT_PROMISES: Record<string, any> = {}
const CONCURRENT_PROMISES_TS: Record<string, number> = {}
const FOCUS_REVALIDATORS: Record<string, Revalidator[]> = {}
const RECONNECT_REVALIDATORS: Record<string, Revalidator[]> = {}
const CACHE_REVALIDATORS: Record<string, Updater[]> = {}
const MUTATION_TS: Record<string, number> = {}
const MUTATION_END_TS: Record<string, number> = {}

// generate strictly increasing timestamps
const now = (() => {
  let ts = 0
  return () => ++ts
})()

// setup DOM events listeners for `focus` and `reconnect` actions
if (!IS_SERVER) {
  const revalidate = (revalidators: Record<string, Revalidator[]>) => {
    if (!defaultConfig.isDocumentVisible() || !defaultConfig.isOnline()) return

    for (const key in revalidators) {
      if (revalidators[key][0]) revalidators[key][0]()
    }
  }

  if (typeof defaultConfig.registerOnFocus === 'function') {
    defaultConfig.registerOnFocus(() => revalidate(FOCUS_REVALIDATORS))
  }

  if (typeof defaultConfig.registerOnReconnect === 'function') {
    defaultConfig.registerOnReconnect(() => revalidate(RECONNECT_REVALIDATORS))
  }
}

const trigger: Trigger = (_key, shouldRevalidate = true) => {
  // we are ignoring the second argument which correspond to the arguments
  // the fetcher will receive when key is an array
  const [key, , keyErr, keyValidating] = cache.serializeKey(_key)
  if (!key) return Promise.resolve()

  const updaters = CACHE_REVALIDATORS[key]

  if (key && updaters) {
    const currentData = cache.get(key)
    const currentError = cache.get(keyErr)
    const currentIsValidating = cache.get(keyValidating)
    const promises = []
    for (let i = 0; i < updaters.length; ++i) {
      promises.push(
        updaters[i](
          shouldRevalidate,
          currentData,
          currentError,
          currentIsValidating,
          i > 0
        )
      )
    }
    // return new updated value
    return Promise.all(promises).then(() => cache.get(key))
  }
  return Promise.resolve(cache.get(key))
}

const broadcastState: Broadcaster = (key, data, error, isValidating) => {
  const updaters = CACHE_REVALIDATORS[key]
  if (key && updaters) {
    for (let i = 0; i < updaters.length; ++i) {
      updaters[i](false, data, error, isValidating)
    }
  }
}

const mutate: Mutator = async (_key, _data, shouldRevalidate = true) => {
  const [key, , keyErr] = cache.serializeKey(_key)
  if (!key) return

  // if there is no new data to update, let's just revalidate the key
  if (typeof _data === 'undefined') return trigger(_key, shouldRevalidate)

  // update global timestamps
  MUTATION_TS[key] = now() - 1
  MUTATION_END_TS[key] = 0

  // track timestamps before await asynchronously
  const beforeMutationTs = MUTATION_TS[key]
  const beforeConcurrentPromisesTs = CONCURRENT_PROMISES_TS[key]

  let data: any, error: unknown
  let isAsyncMutation = false

  if (_data && typeof _data === 'function') {
    // `_data` is a function, call it passing current cache value
    try {
      _data = _data(cache.get(key))
    } catch (err) {
      // if `_data` function throws an error synchronously, it shouldn't be cached
      _data = undefined
      error = err
    }
  }

  if (_data && typeof _data.then === 'function') {
    // `_data` is a promise
    isAsyncMutation = true
    try {
      data = await _data
    } catch (err) {
      error = err
    }
  } else {
    data = _data
  }

  const shouldAbort = (): boolean | void => {
    // check if other mutations have occurred since we've started this mutation
    if (
      beforeMutationTs !== MUTATION_TS[key] ||
      beforeConcurrentPromisesTs !== CONCURRENT_PROMISES_TS[key]
    ) {
      if (error) throw error
      return true
    }
  }

  // if there's a race we don't update cache or broadcast change, just return the data
  if (shouldAbort()) return data

  if (typeof data !== 'undefined') {
    // update cached data
    cache.set(key, data)
  }
  // always update or reset the error
  cache.set(keyErr, error)

  // reset the timestamp to mark the mutation has ended
  MUTATION_END_TS[key] = now() - 1

  if (!isAsyncMutation) {
    // we skip broadcasting if there's another mutation happened synchronously
    if (shouldAbort()) return data
  }

  // enter the revalidation stage
  // update existing SWR Hooks' state
  const updaters = CACHE_REVALIDATORS[key]
  if (updaters) {
    const promises = []
    for (let i = 0; i < updaters.length; ++i) {
      promises.push(
        updaters[i](!!shouldRevalidate, data, error, undefined, i > 0)
      )
    }
    // return new updated value
    return Promise.all(promises).then(() => {
      if (error) throw error
      return cache.get(key)
    })
  }
  // throw error or return data to be used by caller of mutate
  if (error) throw error
  return data
}

function useSWR<Data = any, Error = any>(
  ...args:
    | readonly [Key]
    | readonly [Key, Fetcher<Data> | null]
    | readonly [Key, SWRConfiguration<Data, Error> | undefined]
    | readonly [
        Key,
        Fetcher<Data> | null,
        SWRConfiguration<Data, Error> | undefined
      ]
): SWRResponse<Data, Error> {
  const _key = args[0]
  const config = Object.assign(
    {},
    defaultConfig,
    useContext(SWRConfigContext),
    args.length > 2
      ? args[2]
      : args.length === 2 && typeof args[1] === 'object'
      ? args[1]
      : {}
  )

  // in typescript args.length > 2 is not same as args.lenth === 3
  // we do a safe type assertion here
  // args.length === 3
  const fn = (args.length > 2
    ? args[1]
    : args.length === 2 && typeof args[1] === 'function'
    ? args[1]
    : /**
          pass fn as null will disable revalidate
          https://paco.sh/blog/shared-hook-state-with-swr
        */
    args[1] === null
    ? args[1]
    : config.fetcher) as Fetcher<Data> | null

  // we assume `key` as the identifier of the request
  // `key` can change but `fn` shouldn't
  // (because `revalidate` only depends on `key`)
  // `keyErr` is the cache key for error objects
  const [key, fnArgs, keyErr, keyValidating] = cache.serializeKey(_key)

  const configRef = useRef(config)
  useIsomorphicLayoutEffect(() => {
    configRef.current = config
  })

  const willRevalidateOnMount = () => {
    return (
      config.revalidateOnMount ||
      (!config.initialData && config.revalidateOnMount === undefined)
    )
  }

  const resolveData = () => {
    const cachedData = cache.get(key)
    return typeof cachedData === 'undefined' ? config.initialData : cachedData
  }

  const resolveIsValidating = () => {
    return !!cache.get(keyValidating) || !!(key && willRevalidateOnMount())
  }

  const initialData = resolveData()
  const initialError = cache.get(keyErr)
  const initialIsValidating = resolveIsValidating()

  // if a state is accessed (data, error or isValidating),
  // we add the state to dependencies so if the state is
  // updated in the future, we can trigger a rerender
  const stateDependencies = useRef({
    data: false,
    error: false,
    isValidating: false
  })
  const stateRef = useRef({
    data: initialData,
    error: initialError,
    isValidating: initialIsValidating
  })

  // display the data label in the React DevTools next to SWR hooks
  useDebugValue(stateRef.current.data)

  const rerender = useState<unknown>({})[1]

  // error ref inside revalidate (is last request errored?)
  const unmountedRef = useRef(false)
  const keyRef = useRef(key)

  // check if component is mounted in suspense mode
  const initialMountedRef = useRef(false)

  // do unmount check for callbacks
  // do mounted check in suspense mode
  // if key changed during the revalidation, old dispatch and config callback should not take effect.
  const safeCallback = useCallback(
    (callback: () => void) => {
      if (unmountedRef.current) return
      if (!initialMountedRef.current) return
      if (key !== keyRef.current) return
      callback()
    },
    [key]
  )
  /**
   * @param playload when you want to change stateRef, you should pass value explicitly
   * @example
   * ```js
   * dispatch({
   *   isValidating: false
   *   data: newData // set data to newData
   *   error: undefined // set error to undefined
   * })
   *
   * dispatch({
   *   isValidating: false
   *   data: undefined // set data to undefined
   *   error: Error // set error to Error
   * })
   * ```
   */
  const dispatch = useCallback(
    (payload: Action<Data, Error>) =>
      safeCallback(() => {
        let shouldUpdateState = false
        const { data, error, isValidating } = payload
        if ('data' in payload && !config.compare(stateRef.current.data, data)) {
          stateRef.current.data = data
          shouldUpdateState =
            shouldUpdateState || stateDependencies.current.data
        }

        // always update error
        // because it can be `undefined`
        if ('error' in payload && stateRef.current.error !== error) {
          stateRef.current.error = error
          shouldUpdateState =
            shouldUpdateState || stateDependencies.current.error
        }

        if (
          typeof isValidating !== 'undefined' &&
          stateRef.current.isValidating !== isValidating
        ) {
          stateRef.current.isValidating = isValidating
          shouldUpdateState =
            shouldUpdateState || stateDependencies.current.isValidating
        }

        if (shouldUpdateState) {
          rerender({})
        }
      }),
    // config.suspense isn't allowed to change during the lifecycle
    // eslint-disable-next-line react-hooks/exhaustive-deps
    [safeCallback]
  )

  const boundMutate: SWRResponse<Data, Error>['mutate'] = useCallback(
    (data, shouldRevalidate) => {
      return mutate(keyRef.current, data, shouldRevalidate)
    },
    []
  )

  const addRevalidator = (
    revalidators: Record<string, Revalidator[]>,
    callback: Revalidator
  ) => {
    if (!revalidators[key]) {
      revalidators[key] = [callback]
    } else {
      revalidators[key].push(callback)
    }

    return () => {
      const keyedRevalidators = revalidators[key]
      const index = keyedRevalidators.indexOf(callback)

      if (index >= 0) {
        // O(1): faster than splice
        keyedRevalidators[index] =
          keyedRevalidators[keyedRevalidators.length - 1]
        keyedRevalidators.pop()
      }
    }
  }

  // start a revalidation
  const revalidate = useCallback(
    async (revalidateOpts: RevalidatorOptions = {}): Promise<boolean> => {
      if (!key || !fn) return false
      if (unmountedRef.current) return false
      if (configRef.current.isPaused()) return false
      const { retryCount = 0, dedupe = false } = revalidateOpts

      let loading = true
      let shouldDeduping =
        typeof CONCURRENT_PROMISES[key] !== 'undefined' && dedupe

      // start fetching
      try {
        cache.set(keyValidating, true)
        dispatch({
          isValidating: true
        })
        if (!shouldDeduping) {
          // also update other hooks
          broadcastState(
            key,
            stateRef.current.data,
            stateRef.current.error,
            true
          )
        }

        let newData: Data
        let startAt

        if (shouldDeduping) {
          // there's already an ongoing request,
          // this one needs to be deduplicated.
          startAt = CONCURRENT_PROMISES_TS[key]
          newData = await CONCURRENT_PROMISES[key]
        } else {
          // if no cache being rendered currently (it shows a blank page),
          // we trigger the loading slow event.
          if (config.loadingTimeout && !cache.get(key)) {
            setTimeout(() => {
              if (loading)
                safeCallback(() => configRef.current.onLoadingSlow(key, config))
            }, config.loadingTimeout)
          }

          if (fnArgs !== null) {
            CONCURRENT_PROMISES[key] = fn(...fnArgs)
          } else {
            CONCURRENT_PROMISES[key] = fn(key)
          }

          CONCURRENT_PROMISES_TS[key] = startAt = now()

          newData = await CONCURRENT_PROMISES[key]

          setTimeout(() => {
            delete CONCURRENT_PROMISES[key]
            delete CONCURRENT_PROMISES_TS[key]
          }, config.dedupingInterval)

          // trigger the success event,
          // only do this for the original request.
          safeCallback(() => configRef.current.onSuccess(newData, key, config))
        }

        // if there're other ongoing request(s), started after the current one,
        // we need to ignore the current one to avoid possible race conditions:
        //   req1------------------>res1        (current one)
        //        req2---------------->res2
        // the request that fired later will always be kept.
        if (CONCURRENT_PROMISES_TS[key] > startAt) {
          return false
        }

        // if there're other mutations(s), overlapped with the current revalidation:
        // case 1:
        //   req------------------>res
        //       mutate------>end
        // case 2:
        //         req------------>res
        //   mutate------>end
        // case 3:
        //   req------------------>res
        //       mutate-------...---------->
        // we have to ignore the revalidation result (res) because it's no longer fresh.
        // meanwhile, a new revalidation should be triggered when the mutation ends.
        if (
          MUTATION_TS[key] &&
          // case 1
          (startAt <= MUTATION_TS[key] ||
            // case 2
            startAt <= MUTATION_END_TS[key] ||
            // case 3
            MUTATION_END_TS[key] === 0)
        ) {
          dispatch({ isValidating: false })
          return false
        }

        cache.set(keyErr, undefined)
        cache.set(keyValidating, false)

        if (!config.compare(stateRef.current.data, newData)) {
          cache.set(key, newData)
        }

        // merge the new state
        dispatch({
          data: newData,
          error: undefined,
          isValidating: false
        })

        if (!shouldDeduping) {
          // also update other hooks
          broadcastState(key, newData, undefined, false)
        }
      } catch (err) {
        delete CONCURRENT_PROMISES[key]
        delete CONCURRENT_PROMISES_TS[key]
        if (configRef.current.isPaused()) {
          dispatch({
            isValidating: false
          })
          return false
        }

        // get a new error
        // don't use deep equal for errors
        cache.set(keyErr, err)

        // we keep the stale data
        dispatch({
          isValidating: false,
          error: err
        })

        if (!shouldDeduping) {
          // also broadcast to update other hooks
          broadcastState(key, undefined, err, false)
        }

        // events and retry
        safeCallback(() => configRef.current.onError(err, key, config))
        if (config.shouldRetryOnError) {
          // when retrying, we always enable deduping
          safeCallback(() =>
            configRef.current.onErrorRetry(err, key, config, revalidate, {
              retryCount: retryCount + 1,
              dedupe: true
            })
          )
        }
      }

      loading = false
      return true
    },
    // dispatch is immutable, and `eventsCallback`, `fnArgs`, `keyErr`, and `keyValidating` are based on `key`,
    // so we can them from the deps array.
    //
    // FIXME:
    // `fn` and `config` might be changed during the lifecycle,
    // but they might be changed every render like this.
    // useSWR('key', () => fetch('/api/'), { suspense: true })
    // So we omit the values from the deps array
    // even though it might cause unexpected behaviors.
    // eslint-disable-next-line react-hooks/exhaustive-deps
    [key]
  )

  // mounted (client side rendering)
  useIsomorphicLayoutEffect(() => {
    if (!key) return undefined

    // after `key` updates, we need to mark it as mounted
    unmountedRef.current = false

    const isUpdating = initialMountedRef.current
    initialMountedRef.current = true

    // after the component is mounted (hydrated),
    // we need to update the data from the cache
    // and trigger a revalidation
    const latestKeyedData = resolveData()

    // update the state if the key changed (not the inital render) or cache updated
<<<<<<< HEAD
    if (keyRef.current !== key) {
      keyRef.current = key
    }

    dispatch({ data: latestKeyedData })
=======
    keyRef.current = key

    if (!config.compare(currentHookData, latestKeyedData)) {
      dispatch({ data: latestKeyedData })
    }
>>>>>>> 05f13e84

    // revalidate with deduping
    const softRevalidate = () => revalidate({ dedupe: true })

    // trigger a revalidation
    if (isUpdating || willRevalidateOnMount()) {
      if (typeof latestKeyedData !== 'undefined' && !IS_SERVER) {
        // delay revalidate if there's cache
        // to not block the rendering

        //@ts-ignore it's safe to use requestAnimationFrame in browser
        rAF(softRevalidate)
      } else {
        softRevalidate()
      }
    }

    let pending = false
    const onFocus = () => {
      if (pending || !configRef.current.revalidateOnFocus) return
      pending = true
      softRevalidate()
      setTimeout(
        () => (pending = false),
        configRef.current.focusThrottleInterval
      )
    }

    const onReconnect = () => {
      if (configRef.current.revalidateOnReconnect) {
        softRevalidate()
      }
    }

    // register global cache update listener
    const onUpdate: Updater<Data, Error> = (
      shouldRevalidate = true,
      updatedData,
      updatedError,
      updatedIsValidating,
      dedupe = true
    ) => {
      dispatch({
        error: updatedError,
        isValidating: updatedIsValidating,
        // if data is undefined we should not update stateRef.current.data
        ...(typeof updatedData !== 'undefined' && {
          data: updatedData
        })
      })

      if (shouldRevalidate) {
        if (dedupe) {
          return softRevalidate()
        } else {
          return revalidate()
        }
      }
      return false
    }

    const unsubFocus = addRevalidator(FOCUS_REVALIDATORS, onFocus)
    const unsubReconnect = addRevalidator(RECONNECT_REVALIDATORS, onReconnect)
    const unsubUpdate = addRevalidator(CACHE_REVALIDATORS, onUpdate)

    return () => {
      // mark it as unmounted
      unmountedRef.current = true

      unsubFocus()
      unsubReconnect()
      unsubUpdate()
    }
  }, [key, revalidate])

  useIsomorphicLayoutEffect(() => {
    let timer: any = null
    const tick = async () => {
      if (
        !stateRef.current.error &&
        (configRef.current.refreshWhenHidden ||
          configRef.current.isDocumentVisible()) &&
        (configRef.current.refreshWhenOffline || configRef.current.isOnline())
      ) {
        // only revalidate when the page is visible
        // if API request errored, we stop polling in this round
        // and let the error retry function handle it
        await revalidate({ dedupe: true })
      }
      // Read the latest refreshInterval
      if (configRef.current.refreshInterval && timer) {
        timer = setTimeout(tick, configRef.current.refreshInterval)
      }
    }
    if (configRef.current.refreshInterval) {
      timer = setTimeout(tick, configRef.current.refreshInterval)
    }
    return () => {
      if (timer) {
        clearTimeout(timer)
        timer = null
      }
    }
  }, [
    config.refreshInterval,
    config.refreshWhenHidden,
    config.refreshWhenOffline,
    revalidate
  ])

  // suspense
  let latestData: Data | undefined
  let latestError: unknown
  if (config.suspense) {
    // in suspense mode, we can't return empty state
    // (it should be suspended)

    // try to get data and error from cache
    latestData = cache.get(key)
    latestError = cache.get(keyErr)

    if (typeof latestData === 'undefined') {
      latestData = initialData
    }
    if (typeof latestError === 'undefined') {
      latestError = initialError
    }

    if (
      typeof latestData === 'undefined' &&
      typeof latestError === 'undefined'
    ) {
      // need to start the request if it hasn't
      if (!CONCURRENT_PROMISES[key]) {
        // trigger revalidate immediately
        // to get the promise
        // in this revalidate, should not rerender
        revalidate()
      }

      if (
        CONCURRENT_PROMISES[key] &&
        typeof CONCURRENT_PROMISES[key].then === 'function'
      ) {
        // if it is a promise
        throw CONCURRENT_PROMISES[key]
      }

      // it's a value, return it directly (override)
      latestData = CONCURRENT_PROMISES[key]
    }

    if (typeof latestData === 'undefined' && latestError) {
      // in suspense mode, throw error if there's no content
      throw latestError
    }
  }

  // after mounted, if stateRef does not sync with cache, we should update the stateRef and schedule another update with React
  dispatch({
    data: initialData,
    error: initialError
  })

  // define returned state
  // can be memorized since the state is a ref
  const memoizedState = useMemo(() => {
    // revalidate will be deprecated in the 1.x release
    // because mutate() covers the same use case of revalidate().
    // This remains only for backward compatibility
    const state = { revalidate, mutate: boundMutate } as SWRResponse<
      Data,
      Error
    >
    Object.defineProperties(state, {
      error: {
        // `key` might be changed in the upcoming hook re-render,
        // but the previous state will stay
        // so we need to match the latest key and data (fallback to `initialData`)
        get: function() {
          stateDependencies.current.error = true
          if (config.suspense) {
            return latestError
          }
          return stateRef.current.error
        },
        enumerable: true
      },
      data: {
        get: function() {
          stateDependencies.current.data = true
          if (config.suspense) {
            return latestData
          }
          return stateRef.current.data
        },
        enumerable: true
      },
      isValidating: {
        get: function() {
          stateDependencies.current.isValidating = true
          return key ? stateRef.current.isValidating : false
        },
        enumerable: true
      }
    })

    return state
    // `config.suspense` isn't allowed to change during the lifecycle.
    // `boundMutate` is immutable, and the immutability of `revalidate` depends on `key`
    // so we can omit them from the deps array,
    // but we put it to enable react-hooks/exhaustive-deps rule.
    // `initialData` and `initialError` are not initial values
    // because they are changed during the lifecycle
    // so we should add them in the deps array.
  }, [revalidate, boundMutate, key, config.suspense, latestError, latestData])
  return memoizedState
}

const SWRConfig = SWRConfigContext.Provider

export { trigger, mutate, SWRConfig }
export default useSWR<|MERGE_RESOLUTION|>--- conflicted
+++ resolved
@@ -569,19 +569,11 @@
     const latestKeyedData = resolveData()
 
     // update the state if the key changed (not the inital render) or cache updated
-<<<<<<< HEAD
     if (keyRef.current !== key) {
       keyRef.current = key
     }
 
     dispatch({ data: latestKeyedData })
-=======
-    keyRef.current = key
-
-    if (!config.compare(currentHookData, latestKeyedData)) {
-      dispatch({ data: latestKeyedData })
-    }
->>>>>>> 05f13e84
 
     // revalidate with deduping
     const softRevalidate = () => revalidate({ dedupe: true })
