import {
  useCallback,
  useContext,
  useEffect,
  useLayoutEffect,
  useState,
  useRef,
  useMemo
} from 'react'

import defaultConfig, {
  CACHE_REVALIDATORS,
  CONCURRENT_PROMISES,
  CONCURRENT_PROMISES_TS,
  FOCUS_REVALIDATORS,
  MUTATION_TS,
  cache
} from './config'
<<<<<<< HEAD
import { suspenseGroup } from './use-swr-suspense'
import SWRConfigContext from './swr-config-context'
=======
>>>>>>> 7218cc28
import isDocumentVisible from './libs/is-document-visible'
import isOnline from './libs/is-online'
import throttle from './libs/throttle'
import SWRConfigContext from './swr-config-context'
import {
  actionType,
  broadcastStateInterface,
  ConfigInterface,
  fetcherFn,
  keyInterface,
  mutateInterface,
  responseInterface,
  RevalidateOptionInterface,
  triggerInterface,
  updaterInterface
} from './types'

const IS_SERVER = typeof window === 'undefined'

// React currently throws a warning when using useLayoutEffect on the server.
// To get around it, we can conditionally useEffect on the server (no-op) and
// useLayoutEffect in the browser.
const useIsomorphicLayoutEffect = IS_SERVER ? useEffect : useLayoutEffect

const trigger: triggerInterface = (_key, shouldRevalidate = true) => {
  // we are ignoring the second argument which correspond to the arguments
  // the fetcher will receive when key is an array
  const [key, , keyErr] = cache.serializeKey(_key)
  if (!key) return

  const updaters = CACHE_REVALIDATORS[key]
  if (key && updaters) {
    const currentData = cache.get(key)
    const currentError = cache.get(keyErr)
    for (let i = 0; i < updaters.length; ++i) {
      updaters[i](shouldRevalidate, currentData, currentError, i > 0)
    }
  }
}

const broadcastState: broadcastStateInterface = (key, data, error) => {
  const updaters = CACHE_REVALIDATORS[key]
  if (key && updaters) {
    for (let i = 0; i < updaters.length; ++i) {
      updaters[i](false, data, error)
    }
  }
}

const mutate: mutateInterface = async (
  _key,
  _data,
  shouldRevalidate = true
) => {
  const [key] = cache.serializeKey(_key)
  if (!key) return

  // if there is no new data, call revalidate against the key
  if (typeof _data === 'undefined') return trigger(_key, shouldRevalidate)

  // update timestamp
  MUTATION_TS[key] = Date.now() - 1

  let data, error

  if (_data && typeof _data === 'function') {
    // `_data` is a function, call it passing current cache value
    try {
      data = await _data(cache.get(key))
    } catch (err) {
      error = err
    }
  } else if (_data && typeof _data.then === 'function') {
    // `_data` is a promise
    try {
      data = await _data
    } catch (err) {
      error = err
    }
  } else {
    data = _data
  }

  if (typeof data !== 'undefined') {
    // update cached data, avoid notifying from the cache
    cache.set(key, data, false)
  }

  // update existing SWR Hooks' state
  const updaters = CACHE_REVALIDATORS[key]
  if (updaters) {
    for (let i = 0; i < updaters.length; ++i) {
      updaters[i](!!shouldRevalidate, data, error, i > 0)
    }
  }

  // throw error or return data to be used by caller of mutate
  if (error) throw error
  return data
}

function useSWR<Data = any, Error = any>(
  key: keyInterface
): responseInterface<Data, Error>
function useSWR<Data = any, Error = any>(
  key: keyInterface,
  config?: ConfigInterface<Data, Error>
): responseInterface<Data, Error>
function useSWR<Data = any, Error = any>(
  key: keyInterface,
  fn?: fetcherFn<Data>,
  config?: ConfigInterface<Data, Error>
): responseInterface<Data, Error>
function useSWR<Data = any, Error = any>(
  ...args
): responseInterface<Data, Error> {
  let _key: keyInterface,
    fn: fetcherFn<Data> | undefined,
    config: ConfigInterface<Data, Error> = {}
  if (args.length >= 1) {
    _key = args[0]
  }
  if (args.length > 2) {
    fn = args[1]
    config = args[2]
  } else {
    if (typeof args[1] === 'function') {
      fn = args[1]
    } else if (typeof args[1] === 'object') {
      config = args[1]
    }
  }

  // we assume `key` as the identifier of the request
  // `key` can change but `fn` shouldn't
  // (because `revalidate` only depends on `key`)
  // `keyErr` is the cache key for error objects
  const [key, fnArgs, keyErr] = cache.serializeKey(_key)

  config = Object.assign(
    {},
    defaultConfig,
    useContext(SWRConfigContext),
    config
  )

  if (typeof fn === 'undefined') {
    // use a global fetcher
    fn = config.fetcher
  }

<<<<<<< HEAD
  const inSuspenseGroup = suspenseGroup.started
  const inSuspense = config.suspense || inSuspenseGroup

  // it is fine to call `useHydration` conditionally here
  // because suspense mode should never be toggled
  const shouldReadCache = inSuspense || !useHydration()
  const initialData =
    (shouldReadCache ? cacheGet(key) : undefined) || config.initialData
  const initialError = shouldReadCache ? cacheGet(keyErr) : undefined
=======
  const initialData = cache.get(key) || config.initialData
  const initialError = cache.get(keyErr)
>>>>>>> 7218cc28

  // if a state is accessed (data, error or isValidating),
  // we add the state to dependencies so if the state is
  // updated in the future, we can trigger a rerender
  const stateDependencies = useRef({
    data: false,
    error: false,
    isValidating: false
  })
  const stateRef = useRef({
    data: initialData,
    error: initialError,
    isValidating: false
  })

  const rerender = useState(null)[1]
  let dispatch = useCallback(payload => {
    let shouldUpdateState = false
    for (let k in payload) {
      stateRef.current[k] = payload[k]
      if (stateDependencies.current[k]) {
        shouldUpdateState = true
      }
    }
    if (shouldUpdateState || config.suspense) {
      rerender({})
    }
  }, [])

  // error ref inside revalidate (is last request errored?)
  const unmountedRef = useRef(false)
  const keyRef = useRef(key)

  const boundMutate: responseInterface<Data, Error>['mutate'] = useCallback(
    (data, shouldRevalidate) => {
      return mutate(key, data, shouldRevalidate)
    },
    [key]
  )

  // start a revalidation
  const revalidate = useCallback(
    async (
      revalidateOpts: RevalidateOptionInterface = {}
    ): Promise<boolean> => {
      if (!key || !fn) return false
      if (unmountedRef.current) return false
      revalidateOpts = Object.assign({ dedupe: false }, revalidateOpts)

      let loading = true
      let shouldDeduping =
        typeof CONCURRENT_PROMISES[key] !== 'undefined' && revalidateOpts.dedupe

      // start fetching
      try {
        dispatch({
          isValidating: true
        })

        let newData
        let startAt

        if (shouldDeduping) {
          // there's already an ongoing request,
          // this one needs to be deduplicated.
          startAt = CONCURRENT_PROMISES_TS[key]
          newData = await CONCURRENT_PROMISES[key]
        } else {
          // if not deduping the request (hard revalidate) but
          // there're other ongoing request(s) at the same time,
          // we need to ignore the other result(s) to avoid
          // possible race conditions:
          // req1------------------>res1
          //      req2-------->res2
          // in that case, the second response should not be overridden
          // by the first one.
          if (CONCURRENT_PROMISES[key]) {
            // we can mark it as a mutation to ignore
            // all requests which are fired before this one
            MUTATION_TS[key] = Date.now() - 1
          }

          // if no cache being rendered currently (it shows a blank page),
          // we trigger the loading slow event.
          if (config.loadingTimeout && !cache.get(key)) {
            setTimeout(() => {
              if (loading) config.onLoadingSlow(key, config)
            }, config.loadingTimeout)
          }

          if (fnArgs !== null) {
            CONCURRENT_PROMISES[key] = fn(...fnArgs)
          } else {
            CONCURRENT_PROMISES[key] = fn(key)
          }

          CONCURRENT_PROMISES_TS[key] = startAt = Date.now()

          newData = await CONCURRENT_PROMISES[key]

          setTimeout(() => {
            delete CONCURRENT_PROMISES[key]
            delete CONCURRENT_PROMISES_TS[key]
          }, config.dedupingInterval)

          // trigger the success event,
          // only do this for the original request.
          config.onSuccess(newData, key, config)
        }

        // if the revalidation happened earlier than the local mutation,
        // we have to ignore the result because it could override.
        // meanwhile, a new revalidation should be triggered by the mutation.
        if (MUTATION_TS[key] && startAt <= MUTATION_TS[key]) {
          dispatch({ isValidating: false })
          return false
        }

        cache.set(key, newData, false)
        cache.set(keyErr, undefined, false)

        // new state for the reducer
        const newState: actionType<Data, Error> = {
          isValidating: false
        }

        if (typeof stateRef.current.error !== 'undefined') {
          // we don't have an error
          newState.error = undefined
        }
        if (config.compare(stateRef.current.data, newData)) {
          // deep compare to avoid extra re-render
          // do nothing
        } else {
          // data changed
          newState.data = newData
        }

        // merge the new state
        dispatch(newState)

        if (!shouldDeduping) {
          // also update other hooks
          broadcastState(key, newData, undefined)
        }
      } catch (err) {
        delete CONCURRENT_PROMISES[key]
        delete CONCURRENT_PROMISES_TS[key]

        cache.set(keyErr, err, false)

        // get a new error
        // don't use deep equal for errors
        if (stateRef.current.error !== err) {
          // we keep the stale data
          dispatch({
            isValidating: false,
            error: err
          })

          if (!shouldDeduping) {
            // also broadcast to update other hooks
            broadcastState(key, undefined, err)
          }
        }

        // events and retry
        config.onError(err, key, config)
        if (config.shouldRetryOnError) {
          // when retrying, we always enable deduping
          const retryCount = (revalidateOpts.retryCount || 0) + 1
          config.onErrorRetry(
            err,
            key,
            config,
            revalidate,
            Object.assign({ dedupe: true }, revalidateOpts, { retryCount })
          )
        }
      }

      loading = false
      return true
    },
    [key]
  )

  // mounted (client side rendering)
  useIsomorphicLayoutEffect(() => {
    if (!key) return undefined

    // after `key` updates, we need to mark it as mounted
    unmountedRef.current = false

    // after the component is mounted (hydrated),
    // we need to update the data from the cache
    // and trigger a revalidation

    const currentHookData = stateRef.current.data
    const latestKeyedData = cache.get(key) || config.initialData

    // update the state if the key changed (not the inital render) or cache updated
    if (
      keyRef.current !== key ||
      !config.compare(currentHookData, latestKeyedData)
    ) {
      dispatch({ data: latestKeyedData })
      keyRef.current = key
    }

    // revalidate with deduping
    const softRevalidate = () => revalidate({ dedupe: true })

    // trigger a revalidation
    if (!config.initialData) {
      if (
        typeof latestKeyedData !== 'undefined' &&
        !IS_SERVER &&
        window['requestIdleCallback']
      ) {
        // delay revalidate if there's cache
        // to not block the rendering
        window['requestIdleCallback'](softRevalidate)
      } else {
        softRevalidate()
      }
    }

    // whenever the window gets focused, revalidate
    let onFocus
    if (config.revalidateOnFocus) {
      // throttle: avoid being called twice from both listeners
      // and tabs being switched quickly
      onFocus = throttle(softRevalidate, config.focusThrottleInterval)
      if (!FOCUS_REVALIDATORS[key]) {
        FOCUS_REVALIDATORS[key] = [onFocus]
      } else {
        FOCUS_REVALIDATORS[key].push(onFocus)
      }
    }

    // register global cache update listener
    const onUpdate: updaterInterface<Data, Error> = (
      shouldRevalidate = true,
      updatedData,
      updatedError,
      dedupe = true
    ) => {
      // update hook state
      const newState: actionType<Data, Error> = {}
      let needUpdate = false

      if (
        typeof updatedData !== 'undefined' &&
        !config.compare(stateRef.current.data, updatedData)
      ) {
        newState.data = updatedData
        needUpdate = true
      }

      // always update error
      // because it can be `undefined`
      if (stateRef.current.error !== updatedError) {
        newState.error = updatedError
        needUpdate = true
      }

      if (needUpdate) {
        dispatch(newState)
      }

      if (shouldRevalidate) {
        if (dedupe) {
          return softRevalidate()
        } else {
          return revalidate()
        }
      }
      return false
    }

    // add updater to listeners
    if (!CACHE_REVALIDATORS[key]) {
      CACHE_REVALIDATORS[key] = [onUpdate]
    } else {
      CACHE_REVALIDATORS[key].push(onUpdate)
    }

    // set up reconnecting when the browser regains network connection
    let reconnect = null
    if (!IS_SERVER && window.addEventListener && config.revalidateOnReconnect) {
      window.addEventListener('online', (reconnect = softRevalidate))
    }

    return () => {
      // cleanup
      dispatch = () => null

      // mark it as unmounted
      unmountedRef.current = true

      if (onFocus && FOCUS_REVALIDATORS[key]) {
        const revalidators = FOCUS_REVALIDATORS[key]
        const index = revalidators.indexOf(onFocus)
        if (index >= 0) {
          // 10x faster than splice
          // https://jsperf.com/array-remove-by-index
          revalidators[index] = revalidators[revalidators.length - 1]
          revalidators.pop()
        }
      }
      if (CACHE_REVALIDATORS[key]) {
        const revalidators = CACHE_REVALIDATORS[key]
        const index = revalidators.indexOf(onUpdate)
        if (index >= 0) {
          revalidators[index] = revalidators[revalidators.length - 1]
          revalidators.pop()
        }
      }

      if (!IS_SERVER && window.removeEventListener && reconnect !== null) {
        window.removeEventListener('online', reconnect)
      }
    }
  }, [key, revalidate])

  // set up polling
  useIsomorphicLayoutEffect(() => {
    let timer = null
    const tick = async () => {
      if (
        !stateRef.current.error &&
        (config.refreshWhenHidden || isDocumentVisible()) &&
        (config.refreshWhenOffline || isOnline())
      ) {
        // only revalidate when the page is visible
        // if API request errored, we stop polling in this round
        // and let the error retry function handle it
        await revalidate({ dedupe: true })
      }
      if (config.refreshInterval) {
        timer = setTimeout(tick, config.refreshInterval)
      }
    }
    if (config.refreshInterval) {
      timer = setTimeout(tick, config.refreshInterval)
    }
    return () => {
      if (timer) clearTimeout(timer)
    }
  }, [
    config.refreshInterval,
    config.refreshWhenHidden,
    config.refreshWhenOffline,
    revalidate
  ])

  // suspense
  if (inSuspense) {
    if (IS_SERVER)
      throw new Error('Suspense on server side is not yet supported!')

    // in suspense mode, we can't return empty state
    // (it should be suspended)

    // try to get data and error from cache
    let latestData = cache.get(key)
    let latestError = cache.get(keyErr)

    if (
      typeof latestData === 'undefined' &&
      typeof latestError === 'undefined'
    ) {
      // need to start the request if it hasn't
      if (!CONCURRENT_PROMISES[key]) {
        // trigger revalidate immediately
        // to get the promise
        revalidate()
      }

      if (
        CONCURRENT_PROMISES[key] &&
        typeof CONCURRENT_PROMISES[key].then === 'function'
      ) {
        // if it is a promise
        if (inSuspenseGroup) {
          // we don't throw here if it's in suspense group
          suspenseGroup.promises.push(CONCURRENT_PROMISES[key])
        } else {
          // single suspense swr
          throw CONCURRENT_PROMISES[key]
        }
      } else {
        // it's a value, return it directly (override)
        latestData = CONCURRENT_PROMISES[key]
      }
    }

    if (typeof latestData === 'undefined' && latestError) {
      // in suspense mode, throw error if there's no content
      throw latestError
    }

    // return the latest data / error from cache
    // in case `key` has changed
    return {
      error: latestError,
      data: latestData,
      revalidate,
      mutate: boundMutate,
      isValidating: stateRef.current.isValidating
    }
  }

  // define returned state
  // can be memorized since the state is a ref
  return useMemo(() => {
    const state = { revalidate, mutate: boundMutate } as responseInterface<
      Data,
      Error
    >
    Object.defineProperties(state, {
      error: {
        // `key` might be changed in the upcoming hook re-render,
        // but the previous state will stay
        // so we need to match the latest key and data (fallback to `initialData`)
        get: function() {
          stateDependencies.current.error = true
          return stateRef.current.error
        }
      },
      data: {
        get: function() {
          stateDependencies.current.data = true
          return stateRef.current.data
        }
      },
      isValidating: {
        get: function() {
          stateDependencies.current.isValidating = true
          return stateRef.current.isValidating
        }
      }
    })

    return state
  }, [revalidate])
}

const SWRConfig = SWRConfigContext.Provider

export { trigger, mutate, SWRConfig }
export default useSWR<|MERGE_RESOLUTION|>--- conflicted
+++ resolved
@@ -16,11 +16,8 @@
   MUTATION_TS,
   cache
 } from './config'
-<<<<<<< HEAD
+
 import { suspenseGroup } from './use-swr-suspense'
-import SWRConfigContext from './swr-config-context'
-=======
->>>>>>> 7218cc28
 import isDocumentVisible from './libs/is-document-visible'
 import isOnline from './libs/is-online'
 import throttle from './libs/throttle'
@@ -172,20 +169,11 @@
     fn = config.fetcher
   }
 
-<<<<<<< HEAD
   const inSuspenseGroup = suspenseGroup.started
   const inSuspense = config.suspense || inSuspenseGroup
 
-  // it is fine to call `useHydration` conditionally here
-  // because suspense mode should never be toggled
-  const shouldReadCache = inSuspense || !useHydration()
-  const initialData =
-    (shouldReadCache ? cacheGet(key) : undefined) || config.initialData
-  const initialError = shouldReadCache ? cacheGet(keyErr) : undefined
-=======
   const initialData = cache.get(key) || config.initialData
   const initialError = cache.get(keyErr)
->>>>>>> 7218cc28
 
   // if a state is accessed (data, error or isValidating),
   // we add the state to dependencies so if the state is
