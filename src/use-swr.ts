--- conflicted
+++ resolved
@@ -299,35 +299,21 @@
   // display the data label in the React DevTools next to SWR hooks
   useDebugValue(stateRef.current.data)
 
-<<<<<<< HEAD
-  const rerender = useState<unknown>(null)[1]
-  let dispatch = useCallback((payload: actionType<Data, Error>) => {
-    let shouldUpdateState = false
-    for (let k in payload) {
-      // @ts-ignore
-      if (stateRef.current[k] === payload[k]) {
-        continue
-      }
-      // @ts-ignore
-      stateRef.current[k] = payload[k]
-      // @ts-ignore
-      if (stateDependencies.current[k]) {
-        shouldUpdateState = true
-=======
-  const [, rerender] = useState(null)
+  const [, rerender] = useState<{}>({})
   let dispatch = useCallback(
     (payload: actionType<Data, Error>) => {
       let shouldUpdateState = false
       for (let k in payload) {
+        // @ts-ignore
         if (stateRef.current[k] === payload[k]) {
           continue
         }
-
+        // @ts-ignore
         stateRef.current[k] = payload[k]
+        // @ts-ignore
         if (stateDependencies.current[k]) {
           shouldUpdateState = true
         }
->>>>>>> 6a075227
       }
 
       if (shouldUpdateState || config.suspense) {
